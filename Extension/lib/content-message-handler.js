--- conflicted
+++ resolved
@@ -362,16 +362,9 @@
                 return {confirmText: confirmText};
             case 'enableSubscription':
                 adguard.filters.processAbpSubscriptionUrl(message.url, function (rulesAddedCount) {
-<<<<<<< HEAD
                     var title = adguard.i18n.getMessage('abp_subscribe_confirm_import_finished_title');
-                    var text = adguard.i18n.getMessage('abp_subscribe_confirm_import_finished_text', [rulesAddedCount]);
+                    var text = adguard.i18n.getMessage('abp_subscribe_confirm_import_finished_text', [String(rulesAddedCount)]);
                     adguard.ui.showAlertMessagePopup(title, text);
-=======
-                    callback({
-                        title: adguard.i18n.getMessage('abp_subscribe_confirm_import_finished_title'),
-                        text: adguard.i18n.getMessage('abp_subscribe_confirm_import_finished_text', [String(rulesAddedCount)])
-                    });
->>>>>>> cd7e0b4e
                 });
                 return true; // Async
             // Popup methods
