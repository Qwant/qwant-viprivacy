--- conflicted
+++ resolved
@@ -545,11 +545,8 @@
         processRequestHeaders: processRequestHeaders,
         getCookieRules: getCookieRules,
         removeTrackersFromUrl: removeTrackersFromUrl,
-<<<<<<< HEAD
         canBlockWebRTC: canBlockWebRTC,
-=======
         STEALTH_ACTIONS,
->>>>>>> b9d0adf0
     };
 
 })(adguard);