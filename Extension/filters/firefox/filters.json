--- conflicted
+++ resolved
@@ -1,2029 +1,4 @@
 {
-<<<<<<< HEAD
-  "groups": [
-    {
-      "groupId": 1,
-      "groupName": "Ad Blocking",
-      "displayNumber": 1
-    },
-    {
-      "groupId": 2,
-      "groupName": "Privacy",
-      "displayNumber": 2
-    },
-    {
-      "groupId": 3,
-      "groupName": "Social Widgets",
-      "displayNumber": 3
-    },
-    {
-      "groupId": 4,
-      "groupName": "Annoyances",
-      "displayNumber": 4
-    },
-    {
-      "groupId": 5,
-      "groupName": "Security",
-      "displayNumber": 5
-    },
-    {
-      "groupId": 6,
-      "groupName": "Other",
-      "displayNumber": 6
-    },
-    {
-      "groupId": 7,
-      "groupName": "Language-specific",
-      "displayNumber": 7
-    }
-  ],
-  "tags": [
-    {
-      "tagId": 1,
-      "keyword": "purpose:ads"
-    },
-    {
-      "tagId": 2,
-      "keyword": "purpose:privacy"
-    },
-    {
-      "tagId": 3,
-      "keyword": "purpose:social"
-    },
-    {
-      "tagId": 4,
-      "keyword": "purpose:security"
-    },
-    {
-      "tagId": 5,
-      "keyword": "purpose:annoyances"
-    },
-    {
-      "tagId": 6,
-      "keyword": "purpose:cookies"
-    },
-    {
-      "tagId": 7,
-      "keyword": "lang:en"
-    },
-    {
-      "tagId": 8,
-      "keyword": "lang:ru"
-    },
-    {
-      "tagId": 9,
-      "keyword": "reference:101"
-    },
-    {
-      "tagId": 10,
-      "keyword": "recommended"
-    },
-    {
-      "tagId": 11,
-      "keyword": "reference:2"
-    },
-    {
-      "tagId": 12,
-      "keyword": "lang:de"
-    },
-    {
-      "tagId": 13,
-      "keyword": "reference:107"
-    },
-    {
-      "tagId": 14,
-      "keyword": "lang:ja"
-    },
-    {
-      "tagId": 15,
-      "keyword": "lang:nl"
-    },
-    {
-      "tagId": 16,
-      "keyword": "reference:106"
-    },
-    {
-      "tagId": 17,
-      "keyword": "lang:es"
-    },
-    {
-      "tagId": 18,
-      "keyword": "lang:pt"
-    },
-    {
-      "tagId": 19,
-      "keyword": "platform:mobile"
-    },
-    {
-      "tagId": 20,
-      "keyword": "purpose:unbreak"
-    },
-    {
-      "tagId": 21,
-      "keyword": "platform:ios"
-    },
-    {
-      "tagId": 22,
-      "keyword": "platform:ext_safari"
-    },
-    {
-      "tagId": 23,
-      "keyword": "platform:ext_android_cb"
-    },
-    {
-      "tagId": 24,
-      "keyword": "lang:tr"
-    },
-    {
-      "tagId": 25,
-      "keyword": "reference:3"
-    },
-    {
-      "tagId": 26,
-      "keyword": "reference:11"
-    },
-    {
-      "tagId": 27,
-      "keyword": "lang:fr"
-    },
-    {
-      "tagId": 28,
-      "keyword": "reference:113"
-    },
-    {
-      "tagId": 29,
-      "keyword": "lang:id"
-    },
-    {
-      "tagId": 30,
-      "keyword": "lang:bg"
-    },
-    {
-      "tagId": 31,
-      "keyword": "lang:zh"
-    },
-    {
-      "tagId": 32,
-      "keyword": "lang:cs"
-    },
-    {
-      "tagId": 33,
-      "keyword": "lang:sk"
-    },
-    {
-      "tagId": 34,
-      "keyword": "lang:he"
-    },
-    {
-      "tagId": 35,
-      "keyword": "lang:it"
-    },
-    {
-      "tagId": 36,
-      "keyword": "lang:lv"
-    },
-    {
-      "tagId": 37,
-      "keyword": "lang:lt"
-    },
-    {
-      "tagId": 38,
-      "keyword": "lang:ar"
-    },
-    {
-      "tagId": 39,
-      "keyword": "lang:ro"
-    },
-    {
-      "tagId": 40,
-      "keyword": "lang:fi"
-    },
-    {
-      "tagId": 41,
-      "keyword": "lang:pl"
-    },
-    {
-      "tagId": 42,
-      "keyword": "lang:is"
-    },
-    {
-      "tagId": 43,
-      "keyword": "lang:no"
-    },
-    {
-      "tagId": 44,
-      "keyword": "lang:el"
-    },
-    {
-      "tagId": 45,
-      "keyword": "problematic"
-    },
-    {
-      "tagId": 46,
-      "keyword": "obsolete"
-    },
-    {
-      "tagId": 47,
-      "keyword": "lang:cz"
-    },
-    {
-      "tagId": 48,
-      "keyword": "lang:hu"
-    },
-    {
-      "tagId": 49,
-      "keyword": "lang:da"
-    },
-    {
-      "tagId": 50,
-      "keyword": "purpose:antiadblock"
-    },
-    {
-      "tagId": 51,
-      "keyword": "purpose:cookienotices"
-    },
-    {
-      "tagId": 52,
-      "keyword": "lang:vi"
-    },
-    {
-      "tagId": 53,
-      "keyword": "lang:et"
-    },
-    {
-      "tagId": 54,
-      "keyword": "lang:fa"
-    },
-    {
-      "tagId": 55,
-      "keyword": "lang:sv"
-    },
-    {
-      "tagId": 56,
-      "keyword": "lang:ko"
-    },
-    {
-      "tagId": 57,
-      "keyword": "reference:114"
-    },
-    {
-      "tagId": 58,
-      "keyword": "reference:118"
-    },
-    {
-      "tagId": 59,
-      "keyword": "reference:102"
-    },
-    {
-      "tagId": 60,
-      "keyword": "reference:13"
-    },
-    {
-      "tagId": 61,
-      "keyword": "reference:16"
-    },
-    {
-      "tagId": 62,
-      "keyword": "reference:237"
-    },
-    {
-      "tagId": 63,
-      "keyword": "lang:fo"
-    },
-    {
-      "tagId": 64,
-      "keyword": "lang:th"
-    },
-    {
-      "tagId": 65,
-      "keyword": "lang:sr"
-    },
-    {
-      "tagId": 66,
-      "keyword": "lang:hr"
-    },
-    {
-      "tagId": 67,
-      "keyword": "lang:hi"
-    }
-  ],
-  "filters": [
-    {
-      "filterId": 101,
-      "name": "EasyList",
-      "description": "EasyList is the primary subscription that removes adverts from web pages in English. Already included in AdGuard Base filter.",
-      "timeAdded": "2014-06-30T07:56:55+0000",
-      "homepage": "https://easylist.to/",
-      "expires": 345600,
-      "displayNumber": 3,
-      "groupId": 1,
-      "subscriptionUrl": "https://f.qwant.com/tracking-protection/firefox_filter_101.txt",
-      "trustLevel": "low",
-      "version": "2.0.94.11",
-      "timeUpdated": "2022-09-13T05:00:23+0000",
-      "languages": [],
-      "tags": [
-        1
-      ]
-    },
-    {
-      "filterId": 102,
-      "name": "ABPindo",
-      "description": "Additional filter list for websites in Indonesian.",
-      "timeAdded": "2014-06-30T07:56:55+0000",
-      "homepage": "https://github.com/ABPindo/indonesianadblockrules",
-      "expires": 345600,
-      "displayNumber": 2,
-      "groupId": 7,
-      "subscriptionUrl": "https://f.qwant.com/tracking-protection/firefox_filter_102.txt",
-      "trustLevel": "high",
-      "version": "2.0.5.23",
-      "timeUpdated": "2022-09-10T13:00:28+0000",
-      "languages": [],
-      "tags": [
-        1,
-        9,
-        29
-      ]
-    },
-    {
-      "filterId": 103,
-      "name": "Bulgarian list",
-      "description": "Additional filter list for websites in Bulgarian.",
-      "timeAdded": "2014-06-30T07:56:55+0000",
-      "homepage": "https://stanev.org/abp/",
-      "expires": 345600,
-      "displayNumber": 2,
-      "groupId": 7,
-      "subscriptionUrl": "https://f.qwant.com/tracking-protection/firefox_filter_103.txt",
-      "trustLevel": "high",
-      "version": "2.0.0.33",
-      "timeUpdated": "2022-06-13T09:00:34+0000",
-      "languages": [
-        "bg"
-      ],
-      "tags": [
-        1,
-        9,
-        10,
-        30
-      ]
-    },
-    {
-      "filterId": 104,
-      "name": "EasyList China",
-      "description": "Additional filter list for websites in Chinese. Already included in AdGuard Chinese filter.",
-      "timeAdded": "2014-06-30T07:56:55+0000",
-      "homepage": "https://github.com/easylist/easylistchina",
-      "expires": 345600,
-      "displayNumber": 2,
-      "groupId": 7,
-      "subscriptionUrl": "https://f.qwant.com/tracking-protection/firefox_filter_104.txt",
-      "trustLevel": "high",
-      "version": "2.1.13.62",
-      "timeUpdated": "2022-09-13T05:00:29+0000",
-      "languages": [],
-      "tags": [
-        1,
-        9,
-        31
-      ]
-    },
-    {
-      "filterId": 105,
-      "name": "EasyList Czech and Slovak",
-      "description": "Additional filter list for websites in Czech and Slovak.",
-      "timeAdded": "2014-06-30T07:56:55+0000",
-      "homepage": "https://github.com/tomasko126/easylistczechandslovak",
-      "expires": 345600,
-      "displayNumber": 2,
-      "groupId": 7,
-      "subscriptionUrl": "https://f.qwant.com/tracking-protection/firefox_filter_105.txt",
-      "trustLevel": "high",
-      "version": "2.0.2.23",
-      "timeUpdated": "2022-09-06T17:00:34+0000",
-      "languages": [
-        "cs",
-        "sk"
-      ],
-      "tags": [
-        1,
-        9,
-        10,
-        32,
-        33
-      ]
-    },
-    {
-      "filterId": 106,
-      "name": "EasyList Dutch",
-      "description": "Additional filter list for websites in Dutch. Already included in AdGuard Dutch filter.",
-      "timeAdded": "2014-06-30T07:56:55+0000",
-      "homepage": "https://easylist.to/",
-      "expires": 345600,
-      "displayNumber": 2,
-      "groupId": 7,
-      "subscriptionUrl": "https://f.qwant.com/tracking-protection/firefox_filter_106.txt",
-      "trustLevel": "low",
-      "version": "2.1.14.50",
-      "timeUpdated": "2022-09-13T05:00:30+0000",
-      "languages": [],
-      "tags": [
-        1,
-        9,
-        15
-      ]
-    },
-    {
-      "filterId": 107,
-      "name": "EasyList Germany",
-      "description": "Additional filter list for websites in German. Already included in AdGuard German filter.",
-      "timeAdded": "2014-06-30T07:56:55+0000",
-      "homepage": "https://easylist.to/",
-      "expires": 345600,
-      "displayNumber": 2,
-      "groupId": 7,
-      "subscriptionUrl": "https://f.qwant.com/tracking-protection/firefox_filter_107.txt",
-      "trustLevel": "low",
-      "version": "2.0.8.77",
-      "timeUpdated": "2022-09-08T17:00:31+0000",
-      "languages": [],
-      "tags": [
-        1,
-        9,
-        12
-      ]
-    },
-    {
-      "filterId": 108,
-      "name": "EasyList Hebrew",
-      "description": "Additional filter list for websites in Hebrew.",
-      "timeAdded": "2014-06-30T07:56:55+0000",
-      "homepage": "https://github.com/easylist/EasyListHebrew",
-      "expires": 345600,
-      "displayNumber": 2,
-      "groupId": 7,
-      "subscriptionUrl": "https://f.qwant.com/tracking-protection/firefox_filter_108.txt",
-      "trustLevel": "high",
-      "version": "2.0.3.89",
-      "timeUpdated": "2022-08-30T17:00:44+0000",
-      "languages": [
-        "he"
-      ],
-      "tags": [
-        1,
-        9,
-        10,
-        34
-      ]
-    },
-    {
-      "filterId": 109,
-      "name": "EasyList Italy",
-      "description": "Additional filter list for websites in Italian.",
-      "timeAdded": "2014-06-30T07:56:55+0000",
-      "homepage": "https://easylist.to/",
-      "expires": 345600,
-      "displayNumber": 2,
-      "groupId": 7,
-      "subscriptionUrl": "https://f.qwant.com/tracking-protection/firefox_filter_109.txt",
-      "trustLevel": "high",
-      "version": "2.1.14.52",
-      "timeUpdated": "2022-09-13T05:00:33+0000",
-      "languages": [
-        "it"
-      ],
-      "tags": [
-        1,
-        9,
-        10,
-        35
-      ]
-    },
-    {
-      "filterId": 110,
-      "name": "EasyList Lithuania",
-      "description": "Additional filter list for websites in Lithuanian.",
-      "timeAdded": "2014-06-30T07:56:55+0000",
-      "homepage": "https://github.com/EasyList-Lithuania/easylist_lithuania",
-      "expires": 345600,
-      "displayNumber": 2,
-      "groupId": 7,
-      "subscriptionUrl": "https://f.qwant.com/tracking-protection/firefox_filter_110.txt",
-      "trustLevel": "high",
-      "version": "2.0.2.28",
-      "timeUpdated": "2022-09-07T09:00:43+0000",
-      "languages": [
-        "lt"
-      ],
-      "tags": [
-        1,
-        9,
-        10,
-        37
-      ]
-    },
-    {
-      "filterId": 111,
-      "name": "Latvian List",
-      "description": "Additional filter list for websites in Latvian.",
-      "timeAdded": "2014-06-30T07:56:55+0000",
-      "homepage": "https://github.com/Latvian-List/adblock-latvian",
-      "expires": 345600,
-      "displayNumber": 2,
-      "groupId": 7,
-      "subscriptionUrl": "https://f.qwant.com/tracking-protection/firefox_filter_111.txt",
-      "trustLevel": "high",
-      "version": "2.0.0.55",
-      "timeUpdated": "2022-08-04T09:00:52+0000",
-      "languages": [
-        "lv"
-      ],
-      "tags": [
-        1,
-        9,
-        10,
-        36
-      ]
-    },
-    {
-      "filterId": 112,
-      "name": "Liste AR",
-      "description": "Additional filter list for websites in Arabic.",
-      "timeAdded": "2014-06-30T07:56:55+0000",
-      "homepage": "https://forums.lanik.us/viewforum.php?f=98",
-      "expires": 345600,
-      "displayNumber": 2,
-      "groupId": 7,
-      "subscriptionUrl": "https://f.qwant.com/tracking-protection/firefox_filter_112.txt",
-      "trustLevel": "high",
-      "version": "2.1.14.51",
-      "timeUpdated": "2022-09-13T05:00:35+0000",
-      "languages": [
-        "ar"
-      ],
-      "tags": [
-        1,
-        9,
-        10,
-        38
-      ]
-    },
-    {
-      "filterId": 113,
-      "name": "Liste FR",
-      "description": "Additional filter list for websites in French. Already included in AdGuard French filter.",
-      "timeAdded": "2014-06-30T07:56:55+0000",
-      "homepage": "https://forums.lanik.us/viewforum.php?f=91",
-      "expires": 345600,
-      "displayNumber": 2,
-      "groupId": 7,
-      "subscriptionUrl": "https://f.qwant.com/tracking-protection/firefox_filter_113.txt",
-      "trustLevel": "low",
-      "version": "2.1.14.50",
-      "timeUpdated": "2022-09-13T05:00:37+0000",
-      "languages": [],
-      "tags": [
-        1,
-        9,
-        27
-      ]
-    },
-    {
-      "filterId": 114,
-      "name": "ROList",
-      "description": "Additional filter list for websites in Romanian.",
-      "timeAdded": "2014-06-30T07:56:55+0000",
-      "homepage": "https://www.zoso.ro/rolist",
-      "expires": 345600,
-      "displayNumber": 2,
-      "groupId": 7,
-      "subscriptionUrl": "https://f.qwant.com/tracking-protection/firefox_filter_114.txt",
-      "trustLevel": "low",
-      "version": "2.0.0.99",
-      "timeUpdated": "2022-09-01T05:00:43+0000",
-      "languages": [],
-      "tags": [
-        1,
-        9,
-        39
-      ]
-    },
-    {
-      "filterId": 118,
-      "name": "EasyPrivacy",
-      "description": "Privacy protection supplement for EasyList.",
-      "timeAdded": "2014-06-30T07:56:55+0000",
-      "homepage": "https://easylist.to/",
-      "expires": 345600,
-      "displayNumber": 2,
-      "groupId": 2,
-      "subscriptionUrl": "https://f.qwant.com/tracking-protection/firefox_filter_118.txt",
-      "trustLevel": "low",
-      "version": "2.0.96.65",
-      "timeUpdated": "2022-09-13T05:00:40+0000",
-      "languages": [],
-      "tags": [
-        2
-      ]
-    },
-    {
-      "filterId": 119,
-      "name": "Icelandic ABP List",
-      "description": "Additional filter list for websites in Icelandic.",
-      "timeAdded": "2014-06-30T07:56:55+0000",
-      "homepage": "https://adblock.gardar.net/",
-      "expires": 345600,
-      "displayNumber": 2,
-      "groupId": 7,
-      "subscriptionUrl": "https://f.qwant.com/tracking-protection/firefox_filter_119.txt",
-      "trustLevel": "high",
-      "version": "2.0.0.12",
-      "timeUpdated": "2022-06-22T17:00:38+0000",
-      "languages": [],
-      "tags": [
-        1,
-        9,
-        42
-      ]
-    },
-    {
-      "filterId": 120,
-      "name": "AdBlockID",
-      "description": "Additional filter list for websites in Indonesian.",
-      "timeAdded": "2019-10-18T07:59:54+0000",
-      "homepage": "https://github.com/realodix/AdBlockID",
-      "expires": 345600,
-      "displayNumber": 2,
-      "groupId": 7,
-      "subscriptionUrl": "https://f.qwant.com/tracking-protection/firefox_filter_120.txt",
-      "trustLevel": "high",
-      "version": "2.0.12.2",
-      "timeUpdated": "2022-09-12T21:01:13+0000",
-      "languages": [
-        "id"
-      ],
-      "tags": [
-        1,
-        10,
-        29
-      ]
-    },
-    {
-      "filterId": 121,
-      "name": "Greek AdBlock Filter",
-      "description": "Additional filter list for websites in Greek.",
-      "timeAdded": "2014-06-30T07:56:55+0000",
-      "homepage": "https://github.com/kargig/greek-adblockplus-filter",
-      "expires": 345600,
-      "displayNumber": 2,
-      "groupId": 7,
-      "subscriptionUrl": "https://f.qwant.com/tracking-protection/firefox_filter_121.txt",
-      "trustLevel": "low",
-      "version": "2.0.0.77",
-      "timeUpdated": "2021-10-08T13:00:49+0000",
-      "languages": [],
-      "tags": [
-        1,
-        9,
-        44
-      ]
-    },
-    {
-      "filterId": 122,
-      "name": "Fanboy's Annoyances",
-      "description": "Removes in-page pop-ups and other annoyances. Includes Fanboy's Social Blocking & EasyList Cookie Lists.",
-      "timeAdded": "2014-06-30T07:56:55+0000",
-      "homepage": "https://easylist.to/",
-      "expires": 345600,
-      "displayNumber": 100,
-      "groupId": 4,
-      "subscriptionUrl": "https://f.qwant.com/tracking-protection/firefox_filter_122.txt",
-      "trustLevel": "low",
-      "version": "2.0.94.64",
-      "timeUpdated": "2022-09-13T05:00:54+0000",
-      "languages": [],
-      "tags": [
-        5,
-        9
-      ]
-    },
-    {
-      "filterId": 123,
-      "name": "Fanboy's Social Blocking List",
-      "description": "Hides and blocks social content, social widgets, social scripts and social icons. Already included in Fanboy's Annoyances list.",
-      "timeAdded": "2014-06-30T07:56:55+0000",
-      "homepage": "https://easylist.to/",
-      "expires": 345600,
-      "displayNumber": 2,
-      "groupId": 3,
-      "subscriptionUrl": "https://f.qwant.com/tracking-protection/firefox_filter_123.txt",
-      "trustLevel": "low",
-      "version": "2.0.94.1",
-      "timeUpdated": "2022-09-13T05:00:58+0000",
-      "languages": [],
-      "tags": [
-        3,
-        9
-      ]
-    },
-    {
-      "filterId": 201,
-      "name": "Web Annoyances Ultralist",
-      "description": "Blocks annoying web elements and reclaims lost screen real estate.",
-      "timeAdded": "2019-06-11T10:27:09+0000",
-      "homepage": "https://github.com/yourduskquibbles/webannoyances/",
-      "expires": 345600,
-      "displayNumber": 100,
-      "groupId": 4,
-      "subscriptionUrl": "https://f.qwant.com/tracking-protection/firefox_filter_201.txt",
-      "trustLevel": "high",
-      "version": "1.0.8.59",
-      "timeUpdated": "2022-07-25T14:56:18+0000",
-      "languages": [],
-      "tags": [
-        5
-      ]
-    },
-    {
-      "filterId": 202,
-      "name": "EasyList Thailand",
-      "description": "Filter that blocks ads on Thai sites.",
-      "timeAdded": "2022-03-07T19:32:01+0000",
-      "homepage": "https://github.com/easylist-thailand/",
-      "expires": 345600,
-      "displayNumber": 2,
-      "groupId": 7,
-      "subscriptionUrl": "https://f.qwant.com/tracking-protection/firefox_filter_202.txt",
-      "trustLevel": "high",
-      "version": "2.0.0.4",
-      "timeUpdated": "2022-09-03T17:01:01+0000",
-      "languages": [
-        "th"
-      ],
-      "tags": [
-        1,
-        10,
-        64
-      ]
-    },
-    {
-      "filterId": 203,
-      "name": "Hungarian filter",
-      "description": "Hufilter. Filter list that specifically removes ads on websites in the Hungarian language.",
-      "timeAdded": "2014-06-30T07:56:55+0000",
-      "homepage": "https://github.com/hufilter/hufilter/wiki",
-      "expires": 345600,
-      "displayNumber": 2,
-      "groupId": 7,
-      "subscriptionUrl": "https://f.qwant.com/tracking-protection/firefox_filter_203.txt",
-      "trustLevel": "high",
-      "version": "2.0.1.97",
-      "timeUpdated": "2022-09-07T01:01:00+0000",
-      "languages": [
-        "hu"
-      ],
-      "tags": [
-        1,
-        2,
-        48,
-        10
-      ]
-    },
-    {
-      "filterId": 204,
-      "name": "Peter Lowe's Blocklist",
-      "description": "Filter that blocks ads, trackers, and other nasty things.",
-      "timeAdded": "2014-06-30T07:56:55+0000",
-      "homepage": "https://pgl.yoyo.org/adservers/",
-      "expires": 345600,
-      "displayNumber": 4,
-      "groupId": 2,
-      "subscriptionUrl": "https://f.qwant.com/tracking-protection/firefox_filter_204.txt",
-      "trustLevel": "low",
-      "version": "2.0.10.25",
-      "timeUpdated": "2022-09-11T13:01:00+0000",
-      "languages": [],
-      "tags": [
-        2
-      ]
-    },
-    {
-      "filterId": 206,
-      "name": "Xfiles",
-      "description": "Italian adblock filter list.",
-      "timeAdded": "2014-06-30T07:56:55+0000",
-      "homepage": "https://xfiles.noads.it/",
-      "expires": 345600,
-      "displayNumber": 2,
-      "groupId": 7,
-      "subscriptionUrl": "https://f.qwant.com/tracking-protection/firefox_filter_206.txt",
-      "trustLevel": "low",
-      "version": "2.0.1.43",
-      "timeUpdated": "2022-09-01T01:01:02+0000",
-      "languages": [],
-      "tags": [
-        1,
-        35
-      ]
-    },
-    {
-      "filterId": 207,
-      "name": "Adblock Warning Removal List",
-      "description": "Removes anti-adblock warnings and other obtrusive messages.",
-      "timeAdded": "2014-06-30T07:56:55+0000",
-      "homepage": "https://easylist.to/",
-      "expires": 345600,
-      "displayNumber": 3,
-      "groupId": 4,
-      "subscriptionUrl": "https://f.qwant.com/tracking-protection/firefox_filter_207.txt",
-      "trustLevel": "low",
-      "version": "2.1.14.51",
-      "timeUpdated": "2022-09-13T05:01:06+0000",
-      "languages": [],
-      "tags": [
-        50
-      ]
-    },
-    {
-      "filterId": 208,
-      "name": "Online Malicious URL Blocklist",
-      "description": "Blocks domains that are known to be used to propagate malware and spyware.",
-      "timeAdded": "2020-08-10T18:34:22+0000",
-      "homepage": "https://gitlab.com/malware-filter/urlhaus-filter#malicious-url-blocklist",
-      "expires": 345600,
-      "displayNumber": 1,
-      "groupId": 5,
-      "subscriptionUrl": "https://f.qwant.com/tracking-protection/firefox_filter_208.txt",
-      "trustLevel": "low",
-      "version": "2.0.86.23",
-      "timeUpdated": "2022-09-13T01:01:07+0000",
-      "languages": [],
-      "tags": [
-        4
-      ]
-    },
-    {
-      "filterId": 209,
-      "name": "ADgk Mobile China list",
-      "description": "Filter for Chinese mobile sites.",
-      "timeAdded": "2022-07-21T07:17:05+0000",
-      "homepage": "https://github.com/banbendalao/ADgk",
-      "expires": 345600,
-      "displayNumber": 100,
-      "groupId": 7,
-      "subscriptionUrl": "https://f.qwant.com/tracking-protection/firefox_filter_209.txt",
-      "trustLevel": "low",
-      "version": "2.0.0.10",
-      "timeUpdated": "2022-09-02T01:01:10+0000",
-      "languages": [],
-      "tags": [
-        1,
-        31,
-        19
-      ]
-    },
-    {
-      "filterId": 212,
-      "name": "RU AdList: Counters",
-      "description": "RU AdList supplement for trackers blocking.",
-      "timeAdded": "2014-06-30T07:56:55+0000",
-      "homepage": "https://forums.lanik.us/viewforum.php?f=102",
-      "expires": 345600,
-      "displayNumber": 2,
-      "groupId": 7,
-      "subscriptionUrl": "https://f.qwant.com/tracking-protection/firefox_filter_212.txt",
-      "trustLevel": "low",
-      "version": "2.1.13.76",
-      "timeUpdated": "2022-09-13T05:01:09+0000",
-      "languages": [],
-      "tags": [
-        2,
-        8
-      ]
-    },
-    {
-      "filterId": 214,
-      "name": "ABPVN List",
-      "description": "Vietnamese adblock filter list.",
-      "timeAdded": "2014-06-30T07:56:55+0000",
-      "homepage": "https://abpvn.com/",
-      "expires": 345600,
-      "displayNumber": 2,
-      "groupId": 7,
-      "subscriptionUrl": "https://f.qwant.com/tracking-protection/firefox_filter_214.txt",
-      "trustLevel": "high",
-      "version": "2.0.18.23",
-      "timeUpdated": "2022-09-12T09:01:20+0000",
-      "languages": [
-        "vi"
-      ],
-      "tags": [
-        1,
-        52,
-        10
-      ]
-    },
-    {
-      "filterId": 215,
-      "name": "Fanboy's Enhanced Tracking List",
-      "description": "Blocks common tracking scripts such as Omniture, Webtrends, Foresee, Coremetrics, Google Analytics, Touch Clarity and Channel Intelligence.",
-      "timeAdded": "2014-06-30T07:56:55+0000",
-      "homepage": "https://secure.fanboy.co.nz/",
-      "expires": 345600,
-      "displayNumber": 3,
-      "groupId": 2,
-      "subscriptionUrl": "https://f.qwant.com/tracking-protection/firefox_filter_215.txt",
-      "trustLevel": "low",
-      "version": "2.0.4.62",
-      "timeUpdated": "2022-07-21T13:01:28+0000",
-      "languages": [],
-      "tags": [
-        2
-      ]
-    },
-    {
-      "filterId": 216,
-      "name": "Official Polish filters for AdBlock, uBlock Origin & AdGuard",
-      "description": "Additional filter list for websites in Polish.",
-      "timeAdded": "2014-06-30T07:56:55+0000",
-      "homepage": "https://github.com/MajkiIT/polish-ads-filter#polish-filters-for-adblock-ublock-origin--adguard",
-      "expires": 345600,
-      "displayNumber": 2,
-      "groupId": 7,
-      "subscriptionUrl": "https://f.qwant.com/tracking-protection/firefox_filter_216.txt",
-      "trustLevel": "high",
-      "version": "2.0.14.61",
-      "timeUpdated": "2022-09-12T21:01:49+0000",
-      "languages": [
-        "pl"
-      ],
-      "tags": [
-        1,
-        10,
-        41
-      ]
-    },
-    {
-      "filterId": 217,
-      "name": "Polish GDPR-Cookies Filters",
-      "description": "Polish filter list for cookies blocking.",
-      "timeAdded": "2014-06-30T07:56:55+0000",
-      "homepage": "https://github.com/MajkiIT/polish-ads-filter#polish-filters-for-adblock-ublock-origin--adguard",
-      "expires": 345600,
-      "displayNumber": 2,
-      "groupId": 7,
-      "subscriptionUrl": "https://f.qwant.com/tracking-protection/firefox_filter_217.txt",
-      "trustLevel": "high",
-      "version": "2.0.4.82",
-      "timeUpdated": "2022-09-11T17:01:12+0000",
-      "languages": [],
-      "tags": [
-        6,
-        41
-      ]
-    },
-    {
-      "filterId": 218,
-      "name": "Estonian List",
-      "description": "Filter for ad blocking on Estonian sites.",
-      "timeAdded": "2014-06-30T07:56:55+0000",
-      "homepage": "https://adblock.ee/",
-      "expires": 345600,
-      "displayNumber": 2,
-      "groupId": 7,
-      "subscriptionUrl": "https://f.qwant.com/tracking-protection/firefox_filter_218.txt",
-      "trustLevel": "low",
-      "version": "2.0.3.49",
-      "timeUpdated": "2022-08-05T13:01:17+0000",
-      "languages": [
-        "et"
-      ],
-      "tags": [
-        10,
-        1,
-        53
-      ]
-    },
-    {
-      "filterId": 220,
-      "name": "CJX's Annoyances List",
-      "description": "Supplement for EasyList China+EasyList and EasyPrivacy.",
-      "timeAdded": "2014-06-30T07:56:55+0000",
-      "homepage": "http://abpchina.org/forum/forum.php?mod=viewthread&tid=29667",
-      "expires": 345600,
-      "displayNumber": 2,
-      "groupId": 7,
-      "subscriptionUrl": "https://f.qwant.com/tracking-protection/firefox_filter_220.txt",
-      "trustLevel": "low",
-      "version": "2.0.4.98",
-      "timeUpdated": "2022-09-12T09:01:26+0000",
-      "languages": [],
-      "tags": [
-        5,
-        31
-      ]
-    },
-    {
-      "filterId": 221,
-      "name": "Polish Social Filters",
-      "description": "Polish filter list for social widgets, popups, etc.",
-      "timeAdded": "2014-06-30T07:56:55+0000",
-      "homepage": "https://github.com/MajkiIT/polish-ads-filter#polish-filters-for-adblock-ublock-origin--adguard",
-      "expires": 345600,
-      "displayNumber": 2,
-      "groupId": 7,
-      "subscriptionUrl": "https://f.qwant.com/tracking-protection/firefox_filter_221.txt",
-      "trustLevel": "high",
-      "version": "2.0.4.55",
-      "timeUpdated": "2022-09-11T17:01:16+0000",
-      "languages": [],
-      "tags": [
-        3,
-        41
-      ]
-    },
-    {
-      "filterId": 225,
-      "name": "Fanboy's Anti-Facebook List",
-      "description": "Warning, it will break Facebook-based comments on some websites and may also break some Facebook apps or games.",
-      "timeAdded": "2014-06-30T07:56:55+0000",
-      "homepage": "https://www.fanboy.co.nz",
-      "expires": 345600,
-      "displayNumber": 4,
-      "groupId": 2,
-      "subscriptionUrl": "https://f.qwant.com/tracking-protection/firefox_filter_225.txt",
-      "trustLevel": "low",
-      "version": "2.0.0.30",
-      "timeUpdated": "2022-07-01T09:01:49+0000",
-      "languages": [],
-      "tags": [
-        2,
-        45
-      ]
-    },
-    {
-      "filterId": 227,
-      "name": "List-KR",
-      "description": "Filter that removes ads and various scripts from websites with Korean content. Combined and augmented with AdGuard-specific rules for enhanced filtering. This filter is expected to be used alongside with AdGuard Base filter.",
-      "timeAdded": "2014-06-30T07:56:55+0000",
-      "homepage": "https://list-kr.github.io/",
-      "expires": 345600,
-      "displayNumber": 2,
-      "groupId": 7,
-      "subscriptionUrl": "https://f.qwant.com/tracking-protection/firefox_filter_227.txt",
-      "trustLevel": "high",
-      "version": "2.0.10.24",
-      "timeUpdated": "2022-09-12T21:01:57+0000",
-      "languages": [
-        "ko"
-      ],
-      "tags": [
-        1,
-        11,
-        56,
-        10
-      ]
-    },
-    {
-      "filterId": 228,
-      "name": "xinggsf",
-      "description": "Blocks ads on the Chinese video platforms (MangoTV, DouYu and others).",
-      "timeAdded": "2014-06-30T07:56:55+0000",
-      "homepage": "https://github.com/xinggsf/Adblock-Plus-Rule/",
-      "expires": 345600,
-      "displayNumber": 2,
-      "groupId": 7,
-      "subscriptionUrl": "https://f.qwant.com/tracking-protection/firefox_filter_228.txt",
-      "trustLevel": "high",
-      "version": "2.0.1.93",
-      "timeUpdated": "2022-09-12T05:01:18+0000",
-      "languages": [],
-      "tags": [
-        1,
-        31
-      ]
-    },
-    {
-      "filterId": 229,
-      "name": "I don't care about cookies",
-      "description": "Hides annoying cookie warnings from almost all websites and saves you from unnecessary clicks.",
-      "timeAdded": "2014-06-30T07:56:55+0000",
-      "homepage": "https://www.i-dont-care-about-cookies.eu/",
-      "expires": 345600,
-      "displayNumber": 100,
-      "groupId": 4,
-      "subscriptionUrl": "https://f.qwant.com/tracking-protection/firefox_filter_229.txt",
-      "trustLevel": "low",
-      "version": "2.0.3.40",
-      "timeUpdated": "2022-09-09T09:01:31+0000",
-      "languages": [],
-      "tags": [
-        6
-      ]
-    },
-    {
-      "filterId": 231,
-      "name": "EasyList Spanish",
-      "description": "Additional filter list for websites in Spanish.",
-      "timeAdded": "2014-06-30T07:56:55+0000",
-      "homepage": "https://hg.adblockplus.org/easylistspanish",
-      "expires": 345600,
-      "displayNumber": 2,
-      "groupId": 7,
-      "subscriptionUrl": "https://f.qwant.com/tracking-protection/firefox_filter_231.txt",
-      "trustLevel": "low",
-      "version": "2.1.14.52",
-      "timeUpdated": "2022-09-13T05:01:28+0000",
-      "languages": [],
-      "tags": [
-        1,
-        9,
-        17
-      ]
-    },
-    {
-      "filterId": 232,
-      "name": "KAD - Anti-Scam",
-      "description": "Filter that protects against various types of scams in the Polish network, such as mass text messaging, fake online stores, etc.",
-      "timeAdded": "2014-06-30T07:56:55+0000",
-      "homepage": "https://github.com/FiltersHeroes/KAD",
-      "expires": 345600,
-      "displayNumber": 2,
-      "groupId": 7,
-      "subscriptionUrl": "https://f.qwant.com/tracking-protection/firefox_filter_232.txt",
-      "trustLevel": "low",
-      "version": "2.0.32.54",
-      "timeUpdated": "2022-09-12T21:02:07+0000",
-      "languages": [],
-      "tags": [
-        4,
-        41
-      ]
-    },
-    {
-      "filterId": 233,
-      "name": "Adblock List for Finland",
-      "description": "Finnish ad blocking filter list.",
-      "timeAdded": "2014-06-30T07:56:55+0000",
-      "homepage": "https://github.com/theel0ja/finnish-easylist-addition",
-      "expires": 345600,
-      "displayNumber": 2,
-      "groupId": 7,
-      "subscriptionUrl": "https://f.qwant.com/tracking-protection/firefox_filter_233.txt",
-      "trustLevel": "high",
-      "version": "2.0.8.94",
-      "timeUpdated": "2022-09-12T21:02:09+0000",
-      "languages": [
-        "fi"
-      ],
-      "tags": [
-        1,
-        10,
-        40
-      ]
-    },
-    {
-      "filterId": 234,
-      "name": "ROLIST2",
-      "description": "This is a complementary list for ROList with annoyances that are not necessarily banners. It is a very aggressive list and not recommended for beginners.",
-      "timeAdded": "2014-06-30T07:56:55+0000",
-      "homepage": "https://zoso.ro/rolist/",
-      "expires": 345600,
-      "displayNumber": 2,
-      "groupId": 7,
-      "subscriptionUrl": "https://f.qwant.com/tracking-protection/firefox_filter_234.txt",
-      "trustLevel": "low",
-      "version": "2.0.0.65",
-      "timeUpdated": "2022-06-29T09:01:49+0000",
-      "languages": [],
-      "tags": [
-        45,
-        5,
-        39,
-        57
-      ]
-    },
-    {
-      "filterId": 235,
-      "name": "Persian Blocker",
-      "description": "Filter list for blocking ads and trackers on websites in Persian.",
-      "timeAdded": "2022-06-14T16:28:16+0000",
-      "homepage": "https://github.com/MasterKia/PersianBlocker/",
-      "expires": 345600,
-      "displayNumber": 2,
-      "groupId": 7,
-      "subscriptionUrl": "https://f.qwant.com/tracking-protection/firefox_filter_235.txt",
-      "trustLevel": "high",
-      "version": "2.0.0.97",
-      "timeUpdated": "2022-09-13T01:01:35+0000",
-      "languages": [
-        "fa"
-      ],
-      "tags": [
-        10,
-        1,
-        54
-      ]
-    },
-    {
-      "filterId": 236,
-      "name": "road-block light",
-      "description": "Romanian ad blocking filter subscription.",
-      "timeAdded": "2014-06-30T07:56:55+0000",
-      "homepage": "https://github.com/tcptomato/ROad-Block",
-      "expires": 345600,
-      "displayNumber": 2,
-      "groupId": 7,
-      "subscriptionUrl": "https://f.qwant.com/tracking-protection/firefox_filter_236.txt",
-      "trustLevel": "low",
-      "version": "2.0.1.39",
-      "timeUpdated": "2022-09-13T01:01:35+0000",
-      "languages": [],
-      "tags": [
-        1,
-        39
-      ]
-    },
-    {
-      "filterId": 237,
-      "name": "Polish Annoyances Filters",
-      "description": "Filter list that hides and blocks pop-ups, widgets, newsletters, push notifications, arrows, tagged internal links that are off-topic, and other irritating elements. Polish GDPR-Cookies Filters is already in it.",
-      "timeAdded": "2018-02-14T19:15:35+0000",
-      "homepage": "https://polishannoyancefilters.netlify.app",
-      "expires": 345600,
-      "displayNumber": 2,
-      "groupId": 7,
-      "subscriptionUrl": "https://f.qwant.com/tracking-protection/firefox_filter_237.txt",
-      "trustLevel": "high",
-      "version": "1.0.24.52",
-      "timeUpdated": "2022-09-12T21:02:15+0000",
-      "languages": [],
-      "tags": [
-        41,
-        5
-      ]
-    },
-    {
-      "filterId": 238,
-      "name": "Polish Anti Adblock Filters",
-      "description": "Official Polish filters against Adblock alerts.",
-      "timeAdded": "2014-06-30T07:56:55+0000",
-      "homepage": "https://github.com/olegwukr/polish-privacy-filters",
-      "expires": 345600,
-      "displayNumber": 2,
-      "groupId": 7,
-      "subscriptionUrl": "https://f.qwant.com/tracking-protection/firefox_filter_238.txt",
-      "trustLevel": "high",
-      "version": "2.0.3.52",
-      "timeUpdated": "2022-06-27T13:02:03+0000",
-      "languages": [
-        "pl"
-      ],
-      "tags": [
-        10,
-        50,
-        41
-      ]
-    },
-    {
-      "filterId": 239,
-      "name": "Fanboy's Anti-thirdparty Fonts",
-      "description": "A filter that blocks third-party fonts. It may break the look and design of some websites.",
-      "timeAdded": "2014-06-30T07:56:55+0000",
-      "homepage": "https://www.fanboy.co.nz/",
-      "expires": 345600,
-      "displayNumber": 5,
-      "groupId": 2,
-      "subscriptionUrl": "https://f.qwant.com/tracking-protection/firefox_filter_239.txt",
-      "trustLevel": "low",
-      "version": "2.0.2.30",
-      "timeUpdated": "2021-03-24T13:06:17+0000",
-      "languages": [],
-      "tags": [
-        2,
-        45
-      ]
-    },
-    {
-      "filterId": 241,
-      "name": "EasyList Cookie List",
-      "description": "Removes cookie and privacy warnings. Already included in Fanboy's Annoyances list.",
-      "timeAdded": "2014-06-30T07:56:55+0000",
-      "homepage": "https://easylist.to/",
-      "expires": 345600,
-      "displayNumber": 100,
-      "groupId": 4,
-      "subscriptionUrl": "https://f.qwant.com/tracking-protection/firefox_filter_241.txt",
-      "trustLevel": "high",
-      "version": "2.0.99.81",
-      "timeUpdated": "2022-09-13T05:01:44+0000",
-      "languages": [],
-      "tags": [
-        6
-      ]
-    },
-    {
-      "filterId": 242,
-      "name": "NoCoin Filter List",
-      "description": "This filter disables browser-based miners such as coin-hive.",
-      "timeAdded": "2018-02-14T17:15:11+0000",
-      "homepage": "https://github.com/hoshsadiq/adblock-nocoin-list/",
-      "expires": 345600,
-      "displayNumber": 3,
-      "groupId": 5,
-      "subscriptionUrl": "https://f.qwant.com/tracking-protection/firefox_filter_242.txt",
-      "trustLevel": "low",
-      "version": "1.0.2.35",
-      "timeUpdated": "2022-09-04T21:02:05+0000",
-      "languages": [],
-      "tags": [
-        4
-      ]
-    },
-    {
-      "filterId": 243,
-      "name": "Frellwit's Swedish Filter",
-      "description": "Filter that aims to remove regional Swedish ads, tracking, social media, annoyances, sponsored articles etc.",
-      "timeAdded": "2018-02-15T18:41:31+0000",
-      "homepage": "https://github.com/lassekongo83/Frellwit-s-filter-lists",
-      "expires": 345600,
-      "displayNumber": 2,
-      "groupId": 7,
-      "subscriptionUrl": "https://f.qwant.com/tracking-protection/firefox_filter_243.txt",
-      "trustLevel": "high",
-      "version": "2.0.14.13",
-      "timeUpdated": "2022-09-12T09:01:56+0000",
-      "languages": [
-        "sv"
-      ],
-      "tags": [
-        10,
-        1,
-        5,
-        2,
-        3,
-        55
-      ]
-    },
-    {
-      "filterId": 244,
-      "name": "YousList",
-      "description": "Filter that blocks ads on Korean sites.",
-      "timeAdded": "2018-02-15T18:41:31+0000",
-      "homepage": "https://github.com/yous/YousList/",
-      "expires": 345600,
-      "displayNumber": 2,
-      "groupId": 7,
-      "subscriptionUrl": "https://f.qwant.com/tracking-protection/firefox_filter_244.txt",
-      "trustLevel": "high",
-      "version": "2.0.8.91",
-      "timeUpdated": "2022-09-09T13:01:52+0000",
-      "languages": [],
-      "tags": [
-        1,
-        56
-      ]
-    },
-    {
-      "filterId": 245,
-      "name": "AlleBlock",
-      "description": "Filter that removes annoying elements from Polish e-commerce sites.",
-      "timeAdded": "2018-02-15T19:09:58+0000",
-      "homepage": "https://github.com/maciejtarmas/AlleBlock",
-      "expires": 345600,
-      "displayNumber": 2,
-      "groupId": 7,
-      "subscriptionUrl": "https://f.qwant.com/tracking-protection/firefox_filter_245.txt",
-      "trustLevel": "low",
-      "version": "2.0.1.35",
-      "timeUpdated": "2021-08-18T21:01:55+0000",
-      "languages": [],
-      "tags": [
-        41,
-        5
-      ]
-    },
-    {
-      "filterId": 246,
-      "name": "EasyList Polish",
-      "description": "Additional filter list for websites in Polish.",
-      "timeAdded": "2018-03-26T08:35:42+0000",
-      "homepage": "https://easylist.to/",
-      "expires": 345600,
-      "displayNumber": 2,
-      "groupId": 7,
-      "subscriptionUrl": "https://f.qwant.com/tracking-protection/firefox_filter_246.txt",
-      "trustLevel": "low",
-      "version": "2.1.10.58",
-      "timeUpdated": "2022-09-13T05:01:49+0000",
-      "languages": [],
-      "tags": [
-        1,
-        9,
-        41
-      ]
-    },
-    {
-      "filterId": 247,
-      "name": "Polish Anti-Annoying Special Supplement",
-      "description": "Filters that block and hide RSS elements and remnants of hidden newsletters combined with social elements on Polish websites.",
-      "timeAdded": "2018-03-30T12:15:13+0000",
-      "homepage": "https://github.com/PolishFiltersTeam/PolishAntiAnnoyingSpecialSupplement",
-      "expires": 345600,
-      "displayNumber": 2,
-      "groupId": 7,
-      "subscriptionUrl": "https://f.qwant.com/tracking-protection/firefox_filter_247.txt",
-      "trustLevel": "high",
-      "version": "2.0.2.98",
-      "timeUpdated": "2022-09-12T21:02:27+0000",
-      "languages": [],
-      "tags": [
-        41,
-        5,
-        62
-      ]
-    },
-    {
-      "filterId": 249,
-      "name": "Dandelion Sprout's Nordic Filters",
-      "description": "This list covers websites for Norway, Denmark, Iceland, Danish territories, and the Sami indigenous population.",
-      "timeAdded": "2018-03-30T12:15:13+0000",
-      "homepage": "https://github.com/DandelionSprout/adfilt",
-      "expires": 345600,
-      "displayNumber": 249,
-      "groupId": 7,
-      "subscriptionUrl": "https://f.qwant.com/tracking-protection/firefox_filter_249.txt",
-      "trustLevel": "high",
-      "version": "2.0.6.45",
-      "timeUpdated": "2022-09-04T01:01:48+0000",
-      "languages": [
-        "no",
-        "da",
-        "is",
-        "fo"
-      ],
-      "tags": [
-        10,
-        1,
-        4,
-        43,
-        49,
-        42,
-        63
-      ]
-    },
-    {
-      "filterId": 250,
-      "name": "Dandelion Sprout's Annoyances List",
-      "description": "This list is made in the style of AdGuard's and Fanboy's annoyances lists. It combines many of Dandelion Sprout's proudest and most frequently maintained international lists, as a curated compilation for simplicity's sake.",
-      "timeAdded": "2021-03-08T20:08:48+0000",
-      "homepage": "https://github.com/DandelionSprout/adfilt",
-      "expires": 345600,
-      "displayNumber": 100,
-      "groupId": 4,
-      "subscriptionUrl": "https://f.qwant.com/tracking-protection/firefox_filter_250.txt",
-      "trustLevel": "high",
-      "version": "2.0.6.46",
-      "timeUpdated": "2022-09-12T01:01:54+0000",
-      "languages": [],
-      "tags": [
-        5,
-        11
-      ]
-    },
-    {
-      "filterId": 251,
-      "name": "Legitimate URL Shortener",
-      "description": "Automatically removes unnecessary '$' and '&' values from URLs, making them easier to copy from the URL bar and pasting elsewhere as links.",
-      "timeAdded": "2021-07-12T10:46:44+0000",
-      "homepage": "https://github.com/DandelionSprout/adfilt",
-      "expires": 345600,
-      "displayNumber": 2,
-      "groupId": 2,
-      "subscriptionUrl": "https://f.qwant.com/tracking-protection/firefox_filter_251.txt",
-      "platformsExcluded": [
-        "ios",
-        "ext_safari",
-        "ext_android_cb"
-      ],
-      "trustLevel": "low",
-      "version": "2.0.3.74",
-      "timeUpdated": "2022-09-12T01:01:55+0000",
-      "languages": [],
-      "tags": [
-        2
-      ]
-    },
-    {
-      "filterId": 252,
-      "name": "Dandelion Sprout's Serbo-Croatian List",
-      "description": "A filter list for websites in Serbian, Montenegrin, Croatian, and Bosnian.",
-      "timeAdded": "2022-03-21T08:42:14+0000",
-      "homepage": "https://github.com/DandelionSprout/adfilt",
-      "expires": 345600,
-      "displayNumber": 2,
-      "groupId": 7,
-      "subscriptionUrl": "https://f.qwant.com/tracking-protection/firefox_filter_252.txt",
-      "trustLevel": "high",
-      "version": "2.0.0.4",
-      "timeUpdated": "2022-09-06T13:01:52+0000",
-      "languages": [],
-      "tags": [
-        1,
-        65,
-        66
-      ]
-    },
-    {
-      "filterId": 253,
-      "name": "IndianList",
-      "description": "Additional filter list for websites in Hindi, Tamil and other Dravidian and Indic languages.",
-      "timeAdded": "2022-04-25T07:45:01+0000",
-      "homepage": "https://github.com/mediumkreation/IndianList",
-      "expires": 345600,
-      "displayNumber": 2,
-      "groupId": 7,
-      "subscriptionUrl": "https://f.qwant.com/tracking-protection/firefox_filter_253.txt",
-      "trustLevel": "low",
-      "version": "2.0.7.83",
-      "timeUpdated": "2022-09-13T05:01:57+0000",
-      "languages": [],
-      "tags": [
-        1,
-        67
-      ]
-    },
-    {
-      "filterId": 10,
-      "name": "Filter unblocking search ads and self-promotion",
-      "description": "Filter that unblocks search (Duckduckgo, Google, Bing, Yahoo) and self-promo ads. Self-promotion definition: when an ad on a website is promoting this very website or other websites/social media/etc closely related to it, such ad is considered a self-promoting one.",
-      "timeAdded": "2014-06-30T07:56:55+0000",
-      "homepage": "https://kb.adguard.com/general/search-ads-and-self-promotion",
-      "expires": 345600,
-      "displayNumber": 1,
-      "groupId": 6,
-      "subscriptionUrl": "https://f.qwant.com/tracking-protection/firefox_filter_10.txt",
-      "trustLevel": "full",
-      "version": "2.0.1.84",
-      "timeUpdated": "2022-09-01T13:02:01+0000",
-      "languages": [],
-      "tags": []
-    },
-    {
-      "filterId": 11,
-      "name": "AdGuard Mobile Ads filter",
-      "description": "Filter for all known mobile ad networks. Useful for mobile devices.",
-      "timeAdded": "2014-06-30T07:56:55+0000",
-      "homepage": "https://kb.adguard.com/general/adguard-ad-filters",
-      "expires": 345600,
-      "displayNumber": 2,
-      "groupId": 1,
-      "subscriptionUrl": "https://f.qwant.com/tracking-protection/firefox_filter_11.txt",
-      "trustLevel": "full",
-      "version": "2.0.32.89",
-      "timeUpdated": "2022-09-12T17:02:02+0000",
-      "languages": [],
-      "tags": [
-        1,
-        2,
-        10,
-        11,
-        19
-      ]
-    },
-    {
-      "filterId": 13,
-      "name": "AdGuard Turkish filter",
-      "description": "Filter list that specifically removes ads on websites in Turkish language.",
-      "timeAdded": "2014-06-30T07:56:55+0000",
-      "homepage": "https://kb.adguard.com/general/adguard-ad-filters",
-      "expires": 345600,
-      "displayNumber": 1,
-      "groupId": 7,
-      "subscriptionUrl": "https://f.qwant.com/tracking-protection/firefox_filter_13.txt",
-      "trustLevel": "full",
-      "version": "2.0.37.14",
-      "timeUpdated": "2022-09-13T05:30:27+0000",
-      "languages": [
-        "tr"
-      ],
-      "tags": [
-        1,
-        10,
-        11,
-        24
-      ]
-    },
-    {
-      "filterId": 14,
-      "name": "AdGuard Annoyances filter",
-      "description": "Blocks irritating elements on web pages including cookie notices, third-party widgets and in-page pop-ups. Contains the following AdGuard filters: Cookie Notices, Popups, Mobile App Banners, Other Annoyances and Widgets.",
-      "timeAdded": "2014-06-30T07:56:55+0000",
-      "homepage": "https://kb.adguard.com/general/adguard-ad-filters",
-      "expires": 345600,
-      "displayNumber": 1,
-      "groupId": 4,
-      "subscriptionUrl": "https://f.qwant.com/tracking-protection/firefox_filter_14.txt",
-      "trustLevel": "full",
-      "version": "2.1.32.89",
-      "timeUpdated": "2022-09-12T18:30:40+0000",
-      "languages": [],
-      "tags": [
-        5,
-        10,
-        11
-      ]
-    },
-    {
-      "filterId": 15,
-      "name": "AdGuard DNS filter",
-      "description": "Filter composed of several other filters (AdGuard Base filter, Social Media filter, Tracking Protection filter, Mobile Ads filter, EasyList and EasyPrivacy) and simplified specifically to be better compatible with DNS-level ad blocking.",
-      "timeAdded": "2014-06-30T07:56:55+0000",
-      "homepage": "https://kb.adguard.com/general/adguard-ad-filters",
-      "expires": 345600,
-      "displayNumber": 3,
-      "groupId": 6,
-      "subscriptionUrl": "https://f.qwant.com/tracking-protection/firefox_filter_15.txt",
-      "trustLevel": "full",
-      "version": "2.0.39.1",
-      "timeUpdated": "2022-09-13T00:30:41+0000",
-      "languages": [],
-      "tags": [
-        45,
-        1,
-        2,
-        9,
-        11,
-        25,
-        26,
-        13,
-        58,
-        59,
-        60,
-        61
-      ]
-    },
-    {
-      "filterId": 16,
-      "name": "AdGuard French filter",
-      "description": "Liste FR + AdGuard French filter. Filter list that specifically removes ads on websites in French language.",
-      "timeAdded": "2014-06-30T07:56:55+0000",
-      "homepage": "https://kb.adguard.com/general/adguard-ad-filters",
-      "expires": 345600,
-      "displayNumber": 1,
-      "groupId": 7,
-      "subscriptionUrl": "https://f.qwant.com/tracking-protection/firefox_filter_16.txt",
-      "trustLevel": "full",
-      "version": "2.0.34.68",
-      "timeUpdated": "2022-09-12T10:30:46+0000",
-      "languages": [
-        "fr"
-      ],
-      "tags": [
-        1,
-        10,
-        11,
-        27,
-        28
-      ]
-    },
-    {
-      "filterId": 17,
-      "name": "AdGuard URL Tracking filter",
-      "description": "Filter that enhances privacy by removing tracking parameters from URLs.",
-      "timeAdded": "2021-04-15T09:34:08+0000",
-      "homepage": "https://kb.adguard.com/general/adguard-ad-filters",
-      "expires": 345600,
-      "displayNumber": 1,
-      "groupId": 2,
-      "subscriptionUrl": "https://f.qwant.com/tracking-protection/firefox_filter_17.txt",
-      "platformsExcluded": [
-        "ios",
-        "ext_safari",
-        "ext_android_cb"
-      ],
-      "trustLevel": "full",
-      "version": "2.0.3.40",
-      "timeUpdated": "2022-09-09T12:30:48+0000",
-      "languages": [],
-      "tags": [
-        2
-      ]
-    },
-    {
-      "filterId": 18,
-      "name": "AdGuard Cookie Notices filter",
-      "description": "Blocks cookie notices on web pages.",
-      "timeAdded": "2022-07-07T07:53:39+0000",
-      "homepage": "https://kb.adguard.com/general/adguard-ad-filters",
-      "expires": 345600,
-      "displayNumber": 2,
-      "groupId": 4,
-      "subscriptionUrl": "https://f.qwant.com/tracking-protection/firefox_filter_18.txt",
-      "trustLevel": "full",
-      "version": "2.0.1.64",
-      "timeUpdated": "2022-09-12T21:03:09+0000",
-      "languages": [],
-      "tags": [
-        5,
-        11
-      ]
-    },
-    {
-      "filterId": 19,
-      "name": "AdGuard Popups filter",
-      "description": "Blocks all kinds of pop-ups that are not necessary for websites' operation.",
-      "timeAdded": "2022-07-07T07:53:39+0000",
-      "homepage": "https://kb.adguard.com/general/adguard-ad-filters",
-      "expires": 345600,
-      "displayNumber": 2,
-      "groupId": 4,
-      "subscriptionUrl": "https://f.qwant.com/tracking-protection/firefox_filter_19.txt",
-      "trustLevel": "full",
-      "version": "2.0.1.57",
-      "timeUpdated": "2022-09-12T21:03:13+0000",
-      "languages": [],
-      "tags": [
-        5,
-        11
-      ]
-    },
-    {
-      "filterId": 1,
-      "name": "AdGuard Russian filter",
-      "description": "Filter that enables ad blocking on websites in Russian language.",
-      "timeAdded": "2014-06-30T07:56:55+0000",
-      "homepage": "https://kb.adguard.com/general/adguard-ad-filters",
-      "expires": 345600,
-      "displayNumber": 1,
-      "groupId": 7,
-      "subscriptionUrl": "https://f.qwant.com/tracking-protection/firefox_filter_1.txt",
-      "trustLevel": "full",
-      "version": "2.0.72.92",
-      "timeUpdated": "2022-09-12T17:31:15+0000",
-      "languages": [
-        "ru"
-      ],
-      "tags": [
-        1,
-        8,
-        10,
-        11
-      ]
-    },
-    {
-      "filterId": 20,
-      "name": "AdGuard Mobile App Banners filter",
-      "description": "Blocks irritating banners that promote mobile apps of websites.",
-      "timeAdded": "2022-07-07T07:53:39+0000",
-      "homepage": "https://kb.adguard.com/general/adguard-ad-filters",
-      "expires": 345600,
-      "displayNumber": 2,
-      "groupId": 4,
-      "subscriptionUrl": "https://f.qwant.com/tracking-protection/firefox_filter_20.txt",
-      "trustLevel": "full",
-      "version": "2.0.0.91",
-      "timeUpdated": "2022-09-12T17:02:45+0000",
-      "languages": [],
-      "tags": [
-        5,
-        11
-      ]
-    },
-    {
-      "filterId": 21,
-      "name": "AdGuard Other Annoyances filter",
-      "description": "Blocks irritating elements on web pages that do not fall under the popular categories of annoyances.",
-      "timeAdded": "2022-07-07T07:53:39+0000",
-      "homepage": "https://kb.adguard.com/general/adguard-ad-filters",
-      "expires": 345600,
-      "displayNumber": 2,
-      "groupId": 4,
-      "subscriptionUrl": "https://f.qwant.com/tracking-protection/firefox_filter_21.txt",
-      "trustLevel": "full",
-      "version": "2.0.1.10",
-      "timeUpdated": "2022-09-12T13:02:47+0000",
-      "languages": [],
-      "tags": [
-        5,
-        11
-      ]
-    },
-    {
-      "filterId": 224,
-      "name": "AdGuard Chinese filter",
-      "description": "EasyList China + AdGuard Chinese filter. Filter list that specifically removes ads on websites in Chinese language.",
-      "timeAdded": "2020-05-06T09:57:26+0000",
-      "homepage": "https://kb.adguard.com/general/adguard-ad-filters",
-      "expires": 345600,
-      "displayNumber": 1,
-      "groupId": 7,
-      "subscriptionUrl": "https://f.qwant.com/tracking-protection/firefox_filter_224.txt",
-      "trustLevel": "full",
-      "version": "2.0.66.92",
-      "timeUpdated": "2022-09-13T03:31:01+0000",
-      "languages": [
-        "zh"
-      ],
-      "tags": [
-        1,
-        10,
-        11,
-        31
-      ]
-    },
-    {
-      "filterId": 22,
-      "name": "AdGuard Widgets filter",
-      "description": "Blocks annoying third-party widgets: online assistants, live support chats, etc.",
-      "timeAdded": "2022-07-07T07:53:39+0000",
-      "homepage": "https://kb.adguard.com/general/adguard-ad-filters",
-      "expires": 345600,
-      "displayNumber": 2,
-      "groupId": 4,
-      "subscriptionUrl": "https://f.qwant.com/tracking-protection/firefox_filter_22.txt",
-      "trustLevel": "full",
-      "version": "2.0.0.41",
-      "timeUpdated": "2022-09-12T21:03:30+0000",
-      "languages": [],
-      "tags": [
-        5,
-        11
-      ]
-    },
-    {
-      "filterId": 2,
-      "name": "AdGuard Base filter",
-      "description": "EasyList + AdGuard English filter. This filter is necessary for quality ad blocking.",
-      "timeAdded": "2014-06-30T07:56:55+0000",
-      "homepage": "https://kb.adguard.com/general/adguard-ad-filters",
-      "expires": 345600,
-      "displayNumber": 1,
-      "groupId": 1,
-      "subscriptionUrl": "https://f.qwant.com/tracking-protection/firefox_filter_2.txt",
-      "trustLevel": "full",
-      "version": "2.2.48.6",
-      "timeUpdated": "2022-09-13T05:31:21+0000",
-      "languages": [],
-      "tags": [
-        10,
-        1,
-        9,
-        11
-      ]
-    },
-    {
-      "filterId": 3,
-      "name": "AdGuard Tracking Protection filter",
-      "description": "The most comprehensive list of various online counters and web analytics tools. Use this filter if you do not want your actions on the Internet to be tracked.",
-      "timeAdded": "2014-06-30T07:56:55+0000",
-      "homepage": "https://kb.adguard.com/general/adguard-ad-filters",
-      "expires": 345600,
-      "displayNumber": 1,
-      "groupId": 2,
-      "subscriptionUrl": "https://f.qwant.com/tracking-protection/firefox_filter_3.txt",
-      "trustLevel": "full",
-      "version": "2.0.45.20",
-      "timeUpdated": "2022-09-12T17:03:20+0000",
-      "languages": [],
-      "tags": [
-        2,
-        10
-      ]
-    },
-    {
-      "filterId": 4,
-      "name": "AdGuard Social Media filter",
-      "description": "Filter for social media widgets such as 'Like' and 'Share' buttons and more.",
-      "timeAdded": "2014-06-30T07:56:55+0000",
-      "homepage": "https://kb.adguard.com/general/adguard-ad-filters",
-      "expires": 345600,
-      "displayNumber": 1,
-      "groupId": 3,
-      "subscriptionUrl": "https://f.qwant.com/tracking-protection/firefox_filter_4.txt",
-      "trustLevel": "full",
-      "version": "2.0.69.7",
-      "timeUpdated": "2022-09-12T18:31:33+0000",
-      "languages": [],
-      "tags": [
-        3,
-        10
-      ]
-    },
-    {
-      "filterId": 5,
-      "name": "AdGuard Experimental filter",
-      "description": "Filter designed to test certain hazardous filtering rules before they are added to the basic filters.",
-      "timeAdded": "2014-06-30T07:56:55+0000",
-      "homepage": "https://kb.adguard.com/general/adguard-ad-filters",
-      "expires": 345600,
-      "displayNumber": 4,
-      "groupId": 6,
-      "subscriptionUrl": "https://f.qwant.com/tracking-protection/firefox_filter_5.txt",
-      "trustLevel": "full",
-      "version": "2.0.1.3",
-      "timeUpdated": "2022-08-24T07:31:42+0000",
-      "languages": [],
-      "tags": [
-        45
-      ]
-    },
-    {
-      "filterId": 6,
-      "name": "AdGuard German filter",
-      "description": "EasyList Germany + AdGuard German filter. Filter list that specifically removes ads on websites in German language.",
-      "timeAdded": "2014-06-30T07:56:55+0000",
-      "homepage": "https://kb.adguard.com/general/adguard-ad-filters",
-      "expires": 345600,
-      "displayNumber": 1,
-      "groupId": 7,
-      "subscriptionUrl": "https://f.qwant.com/tracking-protection/firefox_filter_6.txt",
-      "trustLevel": "full",
-      "version": "2.0.29.59",
-      "timeUpdated": "2022-09-12T15:31:45+0000",
-      "languages": [
-        "de"
-      ],
-      "tags": [
-        1,
-        10,
-        12,
-        13
-      ]
-    },
-    {
-      "filterId": 7,
-      "name": "AdGuard Japanese filter",
-      "description": "Filter that enables ad blocking on websites in Japanese language.",
-      "timeAdded": "2014-06-30T07:56:55+0000",
-      "homepage": "https://kb.adguard.com/general/adguard-ad-filters",
-      "expires": 345600,
-      "displayNumber": 1,
-      "groupId": 7,
-      "subscriptionUrl": "https://f.qwant.com/tracking-protection/firefox_filter_7.txt",
-      "trustLevel": "full",
-      "version": "2.0.24.55",
-      "timeUpdated": "2022-09-12T16:31:49+0000",
-      "languages": [
-        "ja"
-      ],
-      "tags": [
-        1,
-        10,
-        14
-      ]
-    },
-    {
-      "filterId": 8,
-      "name": "AdGuard Dutch filter",
-      "description": "EasyList Dutch + AdGuard Dutch filter. Filter list that specifically removes ads on websites in Dutch language.",
-      "timeAdded": "2014-06-30T07:56:55+0000",
-      "homepage": "https://kb.adguard.com/general/adguard-ad-filters",
-      "expires": 345600,
-      "displayNumber": 1,
-      "groupId": 7,
-      "subscriptionUrl": "https://f.qwant.com/tracking-protection/firefox_filter_8.txt",
-      "trustLevel": "full",
-      "version": "2.0.4.17",
-      "timeUpdated": "2022-09-07T09:04:01+0000",
-      "languages": [
-        "nl"
-      ],
-      "tags": [
-        1,
-        10,
-        11,
-        15,
-        16
-      ]
-    },
-    {
-      "filterId": 9,
-      "name": "AdGuard Spanish/Portuguese filter",
-      "description": "Filter list that specifically removes ads on websites in Spanish and Portuguese languages.",
-      "timeAdded": "2014-06-30T07:56:55+0000",
-      "homepage": "https://kb.adguard.com/general/adguard-ad-filters",
-      "expires": 345600,
-      "displayNumber": 1,
-      "groupId": 7,
-      "subscriptionUrl": "https://f.qwant.com/tracking-protection/firefox_filter_9.txt",
-      "trustLevel": "full",
-      "version": "2.0.14.71",
-      "timeUpdated": "2022-09-12T07:31:55+0000",
-      "languages": [
-        "es",
-        "pt"
-      ],
-      "tags": [
-        1,
-        10,
-        17,
-        18
-      ]
-    }
-  ]
-=======
 	"groups": [
 		{
 			"groupId": 1,
@@ -4047,5 +2022,4 @@
 			]
 		}
 	]
->>>>>>> a8c3fa05
 }