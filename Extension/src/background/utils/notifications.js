--- conflicted
+++ resolved
@@ -165,12 +165,8 @@
      * @property {string} type;
      */
     const notifications = {
-<<<<<<< HEAD
         // newYear2020: newYearNotification,
         // easter2022: easterNotification,
-=======
-        birthday13: birthday13Notification,
->>>>>>> 6122c3d6
     };
 
     /**
