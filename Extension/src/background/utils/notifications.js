/**
 * This file is part of Adguard Browser Extension (https://github.com/AdguardTeam/AdguardBrowserExtension).
 *
 * Adguard Browser Extension is free software: you can redistribute it and/or modify
 * it under the terms of the GNU General Public License as published by
 * the Free Software Foundation, either version 3 of the License, or
 * (at your option) any later version.
 *
 * Adguard Browser Extension is distributed in the hope that it will be useful,
 * but WITHOUT ANY WARRANTY; without even the implied warranty of
 * MERCHANTABILITY or FITNESS FOR A PARTICULAR PURPOSE.  See the
 * GNU General Public License for more details.
 *
 * You should have received a copy of the GNU General Public License
 * along with Adguard Browser Extension. If not, see <http://www.gnu.org/licenses/>.
 */

// import browser from 'webextension-polyfill';
import { backgroundPage } from '../extension-api/background-page';
import { tabsApi } from '../tabs/tabs-api';
import { uiService } from '../ui-service';
import { lazyGet } from './lazy';
import { browserUtils } from './browser-utils';
import { localStorage } from '../storage';

/**
 * Object that manages user settings.
 * @constructor
 */
export const notifications = (function () {
    const VIEWED_NOTIFICATIONS = 'viewed-notifications';
    const LAST_NOTIFICATION_TIME = 'viewed-notification-time';

    const HALLOWEEN_PROMO_22_ID = 'halloweenPromo22';

    const halloweenPromo22Notification = {
        id: HALLOWEEN_PROMO_22_ID,
        locales: {
            en: {
                title: 'Halloween promo',
                btn: 'Get 40% off',
            },
            ru: {
                title: 'Акция на Хэллоуин',
                btn: 'Скидка 40%',
            },
            ja: {
                title: 'ハロウィンキャンペーン',
                btn: '40%OFF割引をGET',
            },
            ko: {
                title: '할로윈 프로모션',
                btn: '40% 할인 받기',
            },
            es: {
                title: 'Rebajas de Halloween',
                btn: 'Obtén un 40% off',
            },
            de: {
                title: 'Halloween-Sale',
                btn: '40% Rabatt erhalten',
            },
            fr: {
                title: 'Promo Halloween',
                btn: 'Remise 40%',
            },
            it: {
                title: 'Offerta Halloween',
                btn: '40% di sconto',
            },
            zh_cn: {
                title: '万圣节优惠',
                btn: '低至6折',
            },
            zh_tw: {
                title: '萬聖節折扣',
                btn: '低至六折',
            },
            pt_pt: {
                title: 'Promoção de Halloween',
                btn: 'Garanta 40% off',
            },
            pt_br: {
                title: 'Promoção de Halloween',
                btn: 'Garanta 40% off',
            },
            uk: {
                title: 'Акція на Хелловін',
                btn: 'Знижка 40%',
            },
            ar: {
                title: 'عرض عيد الهالوين',
                btn: '٪احصل على خصم 40',
            },
            be: {
                title: 'Прома на Хэлоўін',
                btn: 'Зніжка 40%',
            },
            bg: {
                title: 'Хелоуин промо',
                btn: '40% отстъпка',
            },
            ca: {
                title: 'Promoció de Halloween',
                btn: '40% de descompte',
            },
            cs: {
                title: 'Halloweenská promo akce',
                btn: '40% sleva',
            },
            da: {
                title: 'Halloween-kampagne',
                btn: 'Få 40% rabat',
            },
            el: {
                title: 'Απόκριες promo',
                btn: 'Έκπτωση 40%',
            },
            es_419: {
                title: 'Rebajas de Halloween',
                btn: 'Obtén un 40% off',
            },
            fa: {
                title: 'تبلیغاتی هالووین',
                btn: 'دریافت 40٪ خاموش',
            },
            fi: {
                title: 'Halloween-kampanja',
                btn: 'Saat 40% alennuksen',
            },
            he: {
                title: 'פרומו ליל כל הקדושים',
                btn: 'קבל 40% הנחה',
            },
            hr: {
                title: 'Promocija za Noć vještica',
                btn: '40% popusta',
            },
            hu: {
                title: 'Halloween promóció',
                btn: '40% kedvezmény',
            },
            hy: {
                title: 'Հելոուինի պրոմո',
                btn: '40% զեղչ',
            },
            id: {
                title: 'Promosi Halloween',
                btn: 'Dapatkan diskon 40%',
            },
            lt: {
                title: 'Helovino akcija',
                btn: '40% nuolaida',
            },
            ms: {
                title: 'Promosi Halloween',
                btn: 'Diskaun 40%',
            },
            nb: {
                title: 'Halloween-kampanje',
                btn: 'Få 40% avslag',
            },
            nl: {
                title: 'Halloween promotie',
                btn: 'Ontvang 40% korting',
            },
            pl: {
                title: 'Promocja Halloween',
                btn: 'Uzyskaj 40% zniżki',
            },
            ro: {
                title: 'Promoție de Halloween',
                btn: '40% reducere',
            },
            sk: {
                title: 'Propagácia Halloweenu',
                btn: 'Získajte 40% zľavu',
            },
            sl: {
                title: 'Promocija noči čarovnic',
                btn: 'Dobi 40% popusta',
            },
            sr: {
                title: 'Promocija za Noć veštica',
                btn: 'Skini 40% popusta',
            },
            sv: {
                title: 'Halloween-kampanj',
                btn: 'Få 40% rabatt',
            },
            tr: {
                title: 'Cadılar Bayramı promosyonu',
                btn: '%40 indirim',
            },
            vi: {
                title: 'Khuyến mãi Halloween',
                btn: 'Giảm giá 40%',
            },
            hi: {
                title: 'हेलोवीन पदोन्नति',
                btn: '40% की छूट',
            },
            et: {
                title: 'Halloweeni promo',
                btn: '40% allahindlust',
            },
            th: {
                title: 'โปรโมชั่นฮาโลวีน',
                btn: 'รับส่วนลด 40%',
            },
        },
        text: '',
        url: 'https://link.adtidy.org/forward.html?action=halloween_promo_22&app=browser_extension',
        from: '27 October 2022 12:00:00',
        to: '2 November 2022 23:59:00',
        type: 'animated',
        get icons() {
            return lazyGet(halloweenPromo22Notification, 'icons', () => ({
                ICON_GREEN: {
                    '19': backgroundPage.getURL('assets/icons/hlw22-on-19.png'),
                    '38': backgroundPage.getURL('assets/icons/hlw22-on-38.png'),
                },
                ICON_GRAY: {
                    '19': backgroundPage.getURL('assets/icons/hlw22-off-19.png'),
                    '38': backgroundPage.getURL('assets/icons/hlw22-off-38.png'),
                },
            }));
        },
    };

    /**
     * @typedef Notification
     * @type object
     * @property {string} id
     * @property {object} locales
     * @property {string} url
     * @property {string} text
     * @property {string} from
     * @property {string} to
     * @property {string} bgColor;
     * @property {string} textColor;
     * @property {string} badgeBgColor;
     * @property {string} badgeText;
     * @property {string} type;
     */
    const notifications = {
<<<<<<< HEAD
        // newYear2020: newYearNotification,
        // easter2022: easterNotification,
=======
        halloweenPromo22: halloweenPromo22Notification,
>>>>>>> a8c3fa05
    };

    /**
     * Gets the last time a notification was shown.
     * If it was not shown yet, initialized with the current time.
     */
    const getLastNotificationTime = function () {
        let lastTime = localStorage.getItem(LAST_NOTIFICATION_TIME) || 0;
        if (lastTime === 0) {
            lastTime = new Date().getTime();
            localStorage.setItem(LAST_NOTIFICATION_TIME, lastTime);
        }
        return lastTime;
    };

    // const normalizeLanguage = (locale) => {
    //     if (!locale) {
    //         return null;
    //     }

    //     return locale.toLowerCase().replace('-', '_');
    // };

    /**
     * Scans notification locales and returns the one matching navigator.language
     * @param {*} notification notification object
     * @returns {string} matching text or null
     */
    // const getNotificationText = function (notification) {
    //     const language = normalizeLanguage(browser.i18n.getUILanguage());

    //     if (!language) {
    //         return null;
    //     }

    //     const languageCode = language.split('_')[0];
    //     if (!languageCode) {
    //         return null;
    //     }

    //     return notification.locales[language] || notification.locales[languageCode];
    // };

    /**
     * Scans notifications list and prepares them to be used (or removes expired)
     */
    // const initNotifications = function () {
    //     const notificationsKeys = Object.keys(notifications);

    //     for (let i = 0; i < notificationsKeys.length; i += 1) {
    //         const notificationKey = notificationsKeys[i];
    //         const notification = notifications[notificationKey];

    //         notification.text = getNotificationText(notification);

    //         const to = new Date(notification.to).getTime();
    //         const expired = new Date().getTime() > to;

    //         if (!notification.text || expired) {
    //             // Remove expired and invalid
    //             delete notifications[notificationKey];
    //         }
    //     }
    // };

    // Prepare the notifications
    // initNotifications();

    let currentNotification;
    let notificationCheckTime;
    const checkTimeoutMs = 10 * 60 * 1000; // 10 minutes
    const minPeriod = 30 * 60 * 1000; // 30 minutes
    const DELAY = 30 * 1000; // clear notification in 30 seconds
    let timeoutId;

    /**
     * Marks current notification as viewed
     * @param {boolean} withDelay if true, do this after a 30 sec delay
     */
    const setNotificationViewed = async function (withDelay) {
        if (withDelay) {
            clearTimeout(timeoutId);
            timeoutId = setTimeout(() => {
                setNotificationViewed(false);
            }, DELAY);
            return;
        }

        if (currentNotification) {
            const viewedNotifications = localStorage.getItem(VIEWED_NOTIFICATIONS) || [];
            const { id } = currentNotification;

            if (!viewedNotifications.includes(id)) {
                viewedNotifications.push(id);
                localStorage.setItem(VIEWED_NOTIFICATIONS, viewedNotifications);
                const tab = await tabsApi.getActive();
                if (tab) {
                    uiService.updateTabIconAndContextMenu(tab);
                }
                currentNotification = null;
            }
        }
    };

    /**
     * Finds out notification for current time and checks if notification wasn't shown yet
     *
     * @returns {null|Notification} - notification
     */
    const getCurrentNotification = function () {
        // Do not display notification on Firefox
        if (browserUtils.isFirefoxBrowser()) {
            return null;
        }

        const currentTime = new Date().getTime();
        const timeSinceLastNotification = currentTime - getLastNotificationTime();
        if (timeSinceLastNotification < minPeriod) {
            // Just a check to not show the notification too often
            return null;
        }

        // Check not often than once in 10 minutes
        const timeSinceLastCheck = currentTime - notificationCheckTime;
        if (notificationCheckTime > 0 && timeSinceLastCheck <= checkTimeoutMs) {
            return currentNotification;
        }
        // Update the last notification check time
        notificationCheckTime = currentTime;

        const notificationsKeys = Object.keys(notifications);
        const viewedNotifications = localStorage.getItem(VIEWED_NOTIFICATIONS) || [];

        for (let i = 0; i < notificationsKeys.length; i += 1) {
            const notificationKey = notificationsKeys[i];
            const notification = notifications[notificationKey];
            const from = new Date(notification.from).getTime();
            const to = new Date(notification.to).getTime();
            if (from < currentTime
                && to > currentTime
                && !viewedNotifications.includes(notification.id)
            ) {
                currentNotification = notification;
                return currentNotification;
            }
        }
        currentNotification = null;
        return currentNotification;
    };

    return {
        getCurrentNotification,
        setNotificationViewed,
        VIEWED_NOTIFICATIONS,
        LAST_NOTIFICATION_TIME,
    };
})();<|MERGE_RESOLUTION|>--- conflicted
+++ resolved
@@ -244,12 +244,7 @@
      * @property {string} type;
      */
     const notifications = {
-<<<<<<< HEAD
-        // newYear2020: newYearNotification,
-        // easter2022: easterNotification,
-=======
-        halloweenPromo22: halloweenPromo22Notification,
->>>>>>> a8c3fa05
+        // halloweenPromo22: halloweenPromo22Notification,
     };
 
     /**
