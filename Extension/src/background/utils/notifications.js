/**
 * This file is part of Adguard Browser Extension (https://github.com/AdguardTeam/AdguardBrowserExtension).
 *
 * Adguard Browser Extension is free software: you can redistribute it and/or modify
 * it under the terms of the GNU General Public License as published by
 * the Free Software Foundation, either version 3 of the License, or
 * (at your option) any later version.
 *
 * Adguard Browser Extension is distributed in the hope that it will be useful,
 * but WITHOUT ANY WARRANTY; without even the implied warranty of
 * MERCHANTABILITY or FITNESS FOR A PARTICULAR PURPOSE.  See the
 * GNU General Public License for more details.
 *
 * You should have received a copy of the GNU General Public License
 * along with Adguard Browser Extension. If not, see <http://www.gnu.org/licenses/>.
 */

// import browser from 'webextension-polyfill';
import { backgroundPage } from '../extension-api/background-page';
import { tabsApi } from '../tabs/tabs-api';
import { uiService } from '../ui-service';
import { lazyGet } from './lazy';
import { browserUtils } from './browser-utils';
import { localStorage } from '../storage';

/**
 * Object that manages user settings.
 * @constructor
 */
export const notifications = (function () {
    const VIEWED_NOTIFICATIONS = 'viewed-notifications';
    const LAST_NOTIFICATION_TIME = 'viewed-notification-time';

    const BLACK_FRIDAY_PROMO_22_ID = 'blackFriday22';

    const blackFriday22Notification = {
        id: BLACK_FRIDAY_PROMO_22_ID,
        locales: {
            en: {
                title: 'Black Friday',
                btn: 'Get 50% off',
            },
            ru: {
                title: 'Чёрная пятница',
                btn: 'Скидка 50%',
            },
            ja: {
                title: 'BLACK FRIDAY',
                btn: '50%OFF割引をGETする',
            },
            ko: {
                title: '블랙 프라이데이',
                btn: '50% 할인',
            },
            es: {
                title: 'Black Friday',
                btn: 'Descuento de 50%',
            },
            de: {
                title: 'Black Friday',
                btn: '50% Rabatt',
            },
            fr: {
                title: 'Black Friday',
                btn: '50% de remise',
            },
            it: {
                title: 'Black Friday',
                btn: '50% di sconto',
            },
            zh_cn: {
                title: '黑五优惠',
                btn: '享5折',
            },
            zh_tw: {
                title: '黑五優惠',
                btn: '享5折',
            },
            pt_pt: {
                title: 'Black Friday',
                btn: 'Desconto de 50%',
            },
            pt_br: {
                title: 'Black Friday',
                btn: 'Desconto de 50%',
            },
            uk: {
                title: 'Чорна п\'ятниця',
                btn: 'Знижка 50%',
            },
            ar: {
                title: 'الجمعة السوداء',
                btn: '%خصم 50',
            },
            be: {
                title: 'Чорная пятніца',
                btn: '50% зніжка',
            },
            bg: {
                title: 'Черен петък',
                btn: '50% отстъпка',
            },
            ca: {
                title: 'Divendres Negre',
                btn: '50% de descompte',
            },
            cs: {
                title: 'Černý pátek',
                btn: '50% sleva',
            },
            da: {
                title: 'Black Friday',
                btn: '50% rabat',
            },
            el: {
                title: 'Μαύρη Παρασκευή',
                btn: '50% έκπτωση',
            },
            es_419: {
                title: 'Viernes Negro',
                btn: '50% de descuento',
            },
            fa: {
                title: 'جمعه سیاه',
                btn: '50٪ تخفیف',
            },
            fi: {
                title: 'Musta perjantai',
                btn: '50% alennus',
            },
            he: {
                title: 'Black Friday',
                btn: '50% הנחה',
            },
            hr: {
                title: 'Crni petak',
                btn: '50% popusta',
            },
            hu: {
                title: 'Fekete péntek',
                btn: '50% kedvezmény',
            },
            hy: {
                title: 'Սեւ ուրբաթ',
                btn: '50% զեղչ',
            },
            id: {
                title: 'Jumat Hitam',
                btn: 'Diskon 50%',
            },
            lt: {
                title: 'Juodasis penktadienis',
                btn: '50% nuolaida',
            },
            ms: {
                title: 'Jumaat Hitam',
                btn: 'Diskaun 50%',
            },
            nb: {
                title: 'Svart fredag',
                btn: '50% rabatt',
            },
            nl: {
                title: 'Zwarte Vrijdag',
                btn: '50% korting',
            },
            pl: {
                title: 'Czarny piątek',
                btn: '50% zniżki',
            },
            ro: {
                title: 'Back Friday',
                btn: '50% reducere',
            },
            sk: {
                title: 'Čierny piatok',
                btn: '50% zľava',
            },
            sl: {
                title: 'Črni petek',
                btn: '50% popust',
            },
            sr: {
                title: 'Crni petak',
                btn: '50% popusta',
            },
            sv: {
                title: 'Black Friday',
                btn: '50% rabatt',
            },
            tr: {
                title: 'Black Friday',
                btn: '%50 indirim',
            },
            vi: {
                title: 'Black Friday',
                btn: 'Giảm giá 50%',
            },
            hi: {
                title: 'ब्लैक फ्राइडे',
                btn: '50% छूट',
            },
            et: {
                title: 'Must reede',
                btn: '50% soodustust',
            },
            th: {
                title: 'Black Friday',
                btn: 'ส่วนลด 50%',
            },
        },
        text: '',
        url: 'https://link.adtidy.net/forward.html?action=black_friday_22&app=browser_extension',
        from: '22 November 2022 15:00:00',
        to: '29 November 2022 23:59:00',
        type: 'animated',
        get icons() {
            return lazyGet(blackFriday22Notification, 'icons', () => ({
                ICON_GREEN: {
                    '19': backgroundPage.getURL('assets/icons/bf22-on-19.png'),
                    '38': backgroundPage.getURL('assets/icons/bf22-on-38.png'),
                },
                ICON_GRAY: {
                    '19': backgroundPage.getURL('assets/icons/bf22-off-19.png'),
                    '38': backgroundPage.getURL('assets/icons/bf22-off-38.png'),
                },
            }));
        },
    };

    /**
     * @typedef Notification
     * @type object
     * @property {string} id
     * @property {object} locales
     * @property {string} url
     * @property {string} text
     * @property {string} from
     * @property {string} to
     * @property {string} bgColor;
     * @property {string} textColor;
     * @property {string} badgeBgColor;
     * @property {string} badgeText;
     * @property {string} type;
     */
    const notifications = {
<<<<<<< HEAD
        // halloweenPromo22: halloweenPromo22Notification,
=======
        blackFriday22: blackFriday22Notification,
>>>>>>> 9abeb688
    };

    /**
     * Gets the last time a notification was shown.
     * If it was not shown yet, initialized with the current time.
     */
    const getLastNotificationTime = function () {
        let lastTime = localStorage.getItem(LAST_NOTIFICATION_TIME) || 0;
        if (lastTime === 0) {
            lastTime = new Date().getTime();
            localStorage.setItem(LAST_NOTIFICATION_TIME, lastTime);
        }
        return lastTime;
    };

    // const normalizeLanguage = (locale) => {
    //     if (!locale) {
    //         return null;
    //     }

    //     return locale.toLowerCase().replace('-', '_');
    // };

    /**
     * Scans notification locales and returns the one matching navigator.language
     * @param {*} notification notification object
     * @returns {string} matching text or null
     */
    // const getNotificationText = function (notification) {
    //     const language = normalizeLanguage(browser.i18n.getUILanguage());

    //     if (!language) {
    //         return null;
    //     }

    //     const languageCode = language.split('_')[0];
    //     if (!languageCode) {
    //         return null;
    //     }

    //     return notification.locales[language] || notification.locales[languageCode];
    // };

    /**
     * Scans notifications list and prepares them to be used (or removes expired)
     */
    // const initNotifications = function () {
    //     const notificationsKeys = Object.keys(notifications);

    //     for (let i = 0; i < notificationsKeys.length; i += 1) {
    //         const notificationKey = notificationsKeys[i];
    //         const notification = notifications[notificationKey];

    //         notification.text = getNotificationText(notification);

    //         const to = new Date(notification.to).getTime();
    //         const expired = new Date().getTime() > to;

    //         if (!notification.text || expired) {
    //             // Remove expired and invalid
    //             delete notifications[notificationKey];
    //         }
    //     }
    // };

    // Prepare the notifications
    // initNotifications();

    let currentNotification;
    let notificationCheckTime;
    const checkTimeoutMs = 10 * 60 * 1000; // 10 minutes
    const minPeriod = 30 * 60 * 1000; // 30 minutes
    const DELAY = 30 * 1000; // clear notification in 30 seconds
    let timeoutId;

    /**
     * Marks current notification as viewed
     * @param {boolean} withDelay if true, do this after a 30 sec delay
     */
    const setNotificationViewed = async function (withDelay) {
        if (withDelay) {
            clearTimeout(timeoutId);
            timeoutId = setTimeout(() => {
                setNotificationViewed(false);
            }, DELAY);
            return;
        }

        if (currentNotification) {
            const viewedNotifications = localStorage.getItem(VIEWED_NOTIFICATIONS) || [];
            const { id } = currentNotification;

            if (!viewedNotifications.includes(id)) {
                viewedNotifications.push(id);
                localStorage.setItem(VIEWED_NOTIFICATIONS, viewedNotifications);
                const tab = await tabsApi.getActive();
                if (tab) {
                    uiService.updateTabIconAndContextMenu(tab);
                }
                currentNotification = null;
            }
        }
    };

    /**
     * Finds out notification for current time and checks if notification wasn't shown yet
     *
     * @returns {null|Notification} - notification
     */
    const getCurrentNotification = function () {
        // Do not display notification on Firefox
        if (browserUtils.isFirefoxBrowser()) {
            return null;
        }

        const currentTime = new Date().getTime();
        const timeSinceLastNotification = currentTime - getLastNotificationTime();
        if (timeSinceLastNotification < minPeriod) {
            // Just a check to not show the notification too often
            return null;
        }

        // Check not often than once in 10 minutes
        const timeSinceLastCheck = currentTime - notificationCheckTime;
        if (notificationCheckTime > 0 && timeSinceLastCheck <= checkTimeoutMs) {
            return currentNotification;
        }
        // Update the last notification check time
        notificationCheckTime = currentTime;

        const notificationsKeys = Object.keys(notifications);
        const viewedNotifications = localStorage.getItem(VIEWED_NOTIFICATIONS) || [];

        for (let i = 0; i < notificationsKeys.length; i += 1) {
            const notificationKey = notificationsKeys[i];
            const notification = notifications[notificationKey];
            const from = new Date(notification.from).getTime();
            const to = new Date(notification.to).getTime();
            if (from < currentTime
                && to > currentTime
                && !viewedNotifications.includes(notification.id)
            ) {
                currentNotification = notification;
                return currentNotification;
            }
        }
        currentNotification = null;
        return currentNotification;
    };

    return {
        getCurrentNotification,
        setNotificationViewed,
        VIEWED_NOTIFICATIONS,
        LAST_NOTIFICATION_TIME,
    };
})();<|MERGE_RESOLUTION|>--- conflicted
+++ resolved
@@ -16,10 +16,10 @@
  */
 
 // import browser from 'webextension-polyfill';
-import { backgroundPage } from '../extension-api/background-page';
+// import { backgroundPage } from '../extension-api/background-page';
 import { tabsApi } from '../tabs/tabs-api';
 import { uiService } from '../ui-service';
-import { lazyGet } from './lazy';
+// import { lazyGet } from './lazy';
 import { browserUtils } from './browser-utils';
 import { localStorage } from '../storage';
 
@@ -31,202 +31,202 @@
     const VIEWED_NOTIFICATIONS = 'viewed-notifications';
     const LAST_NOTIFICATION_TIME = 'viewed-notification-time';
 
-    const BLACK_FRIDAY_PROMO_22_ID = 'blackFriday22';
-
-    const blackFriday22Notification = {
-        id: BLACK_FRIDAY_PROMO_22_ID,
-        locales: {
-            en: {
-                title: 'Black Friday',
-                btn: 'Get 50% off',
-            },
-            ru: {
-                title: 'Чёрная пятница',
-                btn: 'Скидка 50%',
-            },
-            ja: {
-                title: 'BLACK FRIDAY',
-                btn: '50%OFF割引をGETする',
-            },
-            ko: {
-                title: '블랙 프라이데이',
-                btn: '50% 할인',
-            },
-            es: {
-                title: 'Black Friday',
-                btn: 'Descuento de 50%',
-            },
-            de: {
-                title: 'Black Friday',
-                btn: '50% Rabatt',
-            },
-            fr: {
-                title: 'Black Friday',
-                btn: '50% de remise',
-            },
-            it: {
-                title: 'Black Friday',
-                btn: '50% di sconto',
-            },
-            zh_cn: {
-                title: '黑五优惠',
-                btn: '享5折',
-            },
-            zh_tw: {
-                title: '黑五優惠',
-                btn: '享5折',
-            },
-            pt_pt: {
-                title: 'Black Friday',
-                btn: 'Desconto de 50%',
-            },
-            pt_br: {
-                title: 'Black Friday',
-                btn: 'Desconto de 50%',
-            },
-            uk: {
-                title: 'Чорна п\'ятниця',
-                btn: 'Знижка 50%',
-            },
-            ar: {
-                title: 'الجمعة السوداء',
-                btn: '%خصم 50',
-            },
-            be: {
-                title: 'Чорная пятніца',
-                btn: '50% зніжка',
-            },
-            bg: {
-                title: 'Черен петък',
-                btn: '50% отстъпка',
-            },
-            ca: {
-                title: 'Divendres Negre',
-                btn: '50% de descompte',
-            },
-            cs: {
-                title: 'Černý pátek',
-                btn: '50% sleva',
-            },
-            da: {
-                title: 'Black Friday',
-                btn: '50% rabat',
-            },
-            el: {
-                title: 'Μαύρη Παρασκευή',
-                btn: '50% έκπτωση',
-            },
-            es_419: {
-                title: 'Viernes Negro',
-                btn: '50% de descuento',
-            },
-            fa: {
-                title: 'جمعه سیاه',
-                btn: '50٪ تخفیف',
-            },
-            fi: {
-                title: 'Musta perjantai',
-                btn: '50% alennus',
-            },
-            he: {
-                title: 'Black Friday',
-                btn: '50% הנחה',
-            },
-            hr: {
-                title: 'Crni petak',
-                btn: '50% popusta',
-            },
-            hu: {
-                title: 'Fekete péntek',
-                btn: '50% kedvezmény',
-            },
-            hy: {
-                title: 'Սեւ ուրբաթ',
-                btn: '50% զեղչ',
-            },
-            id: {
-                title: 'Jumat Hitam',
-                btn: 'Diskon 50%',
-            },
-            lt: {
-                title: 'Juodasis penktadienis',
-                btn: '50% nuolaida',
-            },
-            ms: {
-                title: 'Jumaat Hitam',
-                btn: 'Diskaun 50%',
-            },
-            nb: {
-                title: 'Svart fredag',
-                btn: '50% rabatt',
-            },
-            nl: {
-                title: 'Zwarte Vrijdag',
-                btn: '50% korting',
-            },
-            pl: {
-                title: 'Czarny piątek',
-                btn: '50% zniżki',
-            },
-            ro: {
-                title: 'Back Friday',
-                btn: '50% reducere',
-            },
-            sk: {
-                title: 'Čierny piatok',
-                btn: '50% zľava',
-            },
-            sl: {
-                title: 'Črni petek',
-                btn: '50% popust',
-            },
-            sr: {
-                title: 'Crni petak',
-                btn: '50% popusta',
-            },
-            sv: {
-                title: 'Black Friday',
-                btn: '50% rabatt',
-            },
-            tr: {
-                title: 'Black Friday',
-                btn: '%50 indirim',
-            },
-            vi: {
-                title: 'Black Friday',
-                btn: 'Giảm giá 50%',
-            },
-            hi: {
-                title: 'ब्लैक फ्राइडे',
-                btn: '50% छूट',
-            },
-            et: {
-                title: 'Must reede',
-                btn: '50% soodustust',
-            },
-            th: {
-                title: 'Black Friday',
-                btn: 'ส่วนลด 50%',
-            },
-        },
-        text: '',
-        url: 'https://link.adtidy.net/forward.html?action=black_friday_22&app=browser_extension',
-        from: '22 November 2022 15:00:00',
-        to: '29 November 2022 23:59:00',
-        type: 'animated',
-        get icons() {
-            return lazyGet(blackFriday22Notification, 'icons', () => ({
-                ICON_GREEN: {
-                    '19': backgroundPage.getURL('assets/icons/bf22-on-19.png'),
-                    '38': backgroundPage.getURL('assets/icons/bf22-on-38.png'),
-                },
-                ICON_GRAY: {
-                    '19': backgroundPage.getURL('assets/icons/bf22-off-19.png'),
-                    '38': backgroundPage.getURL('assets/icons/bf22-off-38.png'),
-                },
-            }));
-        },
-    };
+    // const BLACK_FRIDAY_PROMO_22_ID = 'blackFriday22';
+    //
+    // const blackFriday22Notification = {
+    //     id: BLACK_FRIDAY_PROMO_22_ID,
+    //     locales: {
+    //         en: {
+    //             title: 'Black Friday',
+    //             btn: 'Get 50% off',
+    //         },
+    //         ru: {
+    //             title: 'Чёрная пятница',
+    //             btn: 'Скидка 50%',
+    //         },
+    //         ja: {
+    //             title: 'BLACK FRIDAY',
+    //             btn: '50%OFF割引をGETする',
+    //         },
+    //         ko: {
+    //             title: '블랙 프라이데이',
+    //             btn: '50% 할인',
+    //         },
+    //         es: {
+    //             title: 'Black Friday',
+    //             btn: 'Descuento de 50%',
+    //         },
+    //         de: {
+    //             title: 'Black Friday',
+    //             btn: '50% Rabatt',
+    //         },
+    //         fr: {
+    //             title: 'Black Friday',
+    //             btn: '50% de remise',
+    //         },
+    //         it: {
+    //             title: 'Black Friday',
+    //             btn: '50% di sconto',
+    //         },
+    //         zh_cn: {
+    //             title: '黑五优惠',
+    //             btn: '享5折',
+    //         },
+    //         zh_tw: {
+    //             title: '黑五優惠',
+    //             btn: '享5折',
+    //         },
+    //         pt_pt: {
+    //             title: 'Black Friday',
+    //             btn: 'Desconto de 50%',
+    //         },
+    //         pt_br: {
+    //             title: 'Black Friday',
+    //             btn: 'Desconto de 50%',
+    //         },
+    //         uk: {
+    //             title: 'Чорна п\'ятниця',
+    //             btn: 'Знижка 50%',
+    //         },
+    //         ar: {
+    //             title: 'الجمعة السوداء',
+    //             btn: '%خصم 50',
+    //         },
+    //         be: {
+    //             title: 'Чорная пятніца',
+    //             btn: '50% зніжка',
+    //         },
+    //         bg: {
+    //             title: 'Черен петък',
+    //             btn: '50% отстъпка',
+    //         },
+    //         ca: {
+    //             title: 'Divendres Negre',
+    //             btn: '50% de descompte',
+    //         },
+    //         cs: {
+    //             title: 'Černý pátek',
+    //             btn: '50% sleva',
+    //         },
+    //         da: {
+    //             title: 'Black Friday',
+    //             btn: '50% rabat',
+    //         },
+    //         el: {
+    //             title: 'Μαύρη Παρασκευή',
+    //             btn: '50% έκπτωση',
+    //         },
+    //         es_419: {
+    //             title: 'Viernes Negro',
+    //             btn: '50% de descuento',
+    //         },
+    //         fa: {
+    //             title: 'جمعه سیاه',
+    //             btn: '50٪ تخفیف',
+    //         },
+    //         fi: {
+    //             title: 'Musta perjantai',
+    //             btn: '50% alennus',
+    //         },
+    //         he: {
+    //             title: 'Black Friday',
+    //             btn: '50% הנחה',
+    //         },
+    //         hr: {
+    //             title: 'Crni petak',
+    //             btn: '50% popusta',
+    //         },
+    //         hu: {
+    //             title: 'Fekete péntek',
+    //             btn: '50% kedvezmény',
+    //         },
+    //         hy: {
+    //             title: 'Սեւ ուրբաթ',
+    //             btn: '50% զեղչ',
+    //         },
+    //         id: {
+    //             title: 'Jumat Hitam',
+    //             btn: 'Diskon 50%',
+    //         },
+    //         lt: {
+    //             title: 'Juodasis penktadienis',
+    //             btn: '50% nuolaida',
+    //         },
+    //         ms: {
+    //             title: 'Jumaat Hitam',
+    //             btn: 'Diskaun 50%',
+    //         },
+    //         nb: {
+    //             title: 'Svart fredag',
+    //             btn: '50% rabatt',
+    //         },
+    //         nl: {
+    //             title: 'Zwarte Vrijdag',
+    //             btn: '50% korting',
+    //         },
+    //         pl: {
+    //             title: 'Czarny piątek',
+    //             btn: '50% zniżki',
+    //         },
+    //         ro: {
+    //             title: 'Back Friday',
+    //             btn: '50% reducere',
+    //         },
+    //         sk: {
+    //             title: 'Čierny piatok',
+    //             btn: '50% zľava',
+    //         },
+    //         sl: {
+    //             title: 'Črni petek',
+    //             btn: '50% popust',
+    //         },
+    //         sr: {
+    //             title: 'Crni petak',
+    //             btn: '50% popusta',
+    //         },
+    //         sv: {
+    //             title: 'Black Friday',
+    //             btn: '50% rabatt',
+    //         },
+    //         tr: {
+    //             title: 'Black Friday',
+    //             btn: '%50 indirim',
+    //         },
+    //         vi: {
+    //             title: 'Black Friday',
+    //             btn: 'Giảm giá 50%',
+    //         },
+    //         hi: {
+    //             title: 'ब्लैक फ्राइडे',
+    //             btn: '50% छूट',
+    //         },
+    //         et: {
+    //             title: 'Must reede',
+    //             btn: '50% soodustust',
+    //         },
+    //         th: {
+    //             title: 'Black Friday',
+    //             btn: 'ส่วนลด 50%',
+    //         },
+    //     },
+    //     text: '',
+    //     url: 'https://link.adtidy.net/forward.html?action=black_friday_22&app=browser_extension',
+    //     from: '22 November 2022 15:00:00',
+    //     to: '29 November 2022 23:59:00',
+    //     type: 'animated',
+    //     get icons() {
+    //         return lazyGet(blackFriday22Notification, 'icons', () => ({
+    //             ICON_GREEN: {
+    //                 '19': backgroundPage.getURL('assets/icons/bf22-on-19.png'),
+    //                 '38': backgroundPage.getURL('assets/icons/bf22-on-38.png'),
+    //             },
+    //             ICON_GRAY: {
+    //                 '19': backgroundPage.getURL('assets/icons/bf22-off-19.png'),
+    //                 '38': backgroundPage.getURL('assets/icons/bf22-off-38.png'),
+    //             },
+    //         }));
+    //     },
+    // };
 
     /**
      * @typedef Notification
@@ -244,11 +244,7 @@
      * @property {string} type;
      */
     const notifications = {
-<<<<<<< HEAD
-        // halloweenPromo22: halloweenPromo22Notification,
-=======
-        blackFriday22: blackFriday22Notification,
->>>>>>> 9abeb688
+        // blackFriday22: blackFriday22Notification,
     };
 
     /**
