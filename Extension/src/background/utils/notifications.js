/**
 * This file is part of Adguard Browser Extension (https://github.com/AdguardTeam/AdguardBrowserExtension).
 *
 * Adguard Browser Extension is free software: you can redistribute it and/or modify
 * it under the terms of the GNU General Public License as published by
 * the Free Software Foundation, either version 3 of the License, or
 * (at your option) any later version.
 *
 * Adguard Browser Extension is distributed in the hope that it will be useful,
 * but WITHOUT ANY WARRANTY; without even the implied warranty of
 * MERCHANTABILITY or FITNESS FOR A PARTICULAR PURPOSE.  See the
 * GNU General Public License for more details.
 *
 * You should have received a copy of the GNU General Public License
 * along with Adguard Browser Extension. If not, see <http://www.gnu.org/licenses/>.
 */

// import browser from 'webextension-polyfill';
import { backgroundPage } from '../extension-api/background-page';
import { tabsApi } from '../tabs/tabs-api';
import { uiService } from '../ui-service';
import { lazyGet } from './lazy';
import { browserUtils } from './browser-utils';
import { localStorage } from '../storage';

/**
 * Object that manages user settings.
 * @constructor
 */
export const notifications = (function () {
    const VIEWED_NOTIFICATIONS = 'viewed-notifications';
    const LAST_NOTIFICATION_TIME = 'viewed-notification-time';

    const BACK_TO_SCHOOL_22_ID = 'backToSchool22';

    const backToSchool22Notification = {
        id: BACK_TO_SCHOOL_22_ID,
        locales: {
            en: {
                title: 'Back',
                desc: 'to school',
                btn: 'Get 40% off',
            },
            ru: {
                title: 'Снова в',
                desc: 'школу',
                btn: '-40% на всё',
            },
            es: {
                title: 'Vuelta al',
                desc: 'cole',
                btn: 'Obtén un 40% off',
            },
            de: {
                title: 'Zurück zur',
                desc: 'Schule',
                btn: '40% Rabatt',
            },
            fr: {
                title: 'La rentrée',
                desc: 'scolaire',
                btn: '40% de remise',
            },
            it: {
                title: 'Ritorno a',
                desc: 'scuola',
                btn: '40% di sconto',
            },
            ko: {
                title: '백 투 스쿨',
                desc: '세일',
                btn: '40% 할인',
            },
            zh_cn: {
                title: '开学啦',
                btn: '一律享受40%折扣',
            },
            zh_tw: {
                title: '開學啦',
                btn: '獲得40%的折扣',
            },
            uk: {
                title: 'Знову до',
                desc: 'школи',
                btn: 'Знижка 40%',
            },
            pt_pt: {
                title: 'De volta à',
                desc: 'escola',
                btn: 'Obter 40% de desconto',
            },
            pt_br: {
                title: 'De volta à',
                desc: 'escola',
                btn: 'Obtenha 40% de desconto',
            },
            ar: {
                title: 'العودة',
                desc: 'إلى المدرسة',
                btn: '%احصل على خصم 40',
            },
            be: {
                title: 'Назад у',
                desc: 'школу',
                btn: 'Атрымайце скідку 40%',
            },
            id: {
                title: 'Kembali ke',
                desc: 'sekolah',
                btn: 'Dapatkan diskon 40%',
            },
            pl: {
                title: 'Powrót do',
                desc: 'szkoły',
                btn: 'Zyskaj 40% zniżki',
            },
            tr: {
                title: 'Okula dönüş',
                btn: '40 indirim kazanın',
            },
            vi: {
                title: 'Trở lại',
                desc: 'trường học',
                btn: 'Được GIẢM GIÁ 40%',
            },
        },
        text: '',
        url: 'https://link.adtidy.org/forward.html?action=back_to_school_22&app=browser_extension',
        from: '30 August 2022 12:00:00',
        to: '4 September 2022 23:59:00',
        type: 'animated',
        get icons() {
            return lazyGet(backToSchool22Notification, 'icons', () => ({
                ICON_GREEN: {
                    '19': backgroundPage.getURL('assets/icons/promo-on-19.png'),
                    '38': backgroundPage.getURL('assets/icons/promo-on-38.png'),
                },
                ICON_GRAY: {
                    '19': backgroundPage.getURL('assets/icons/promo-off-19.png'),
                    '38': backgroundPage.getURL('assets/icons/promo-off-38.png'),
                },
            }));
        },
    };

    /**
     * @typedef Notification
     * @type object
     * @property {string} id
     * @property {object} locales
     * @property {string} url
     * @property {string} text
     * @property {string} from
     * @property {string} to
     * @property {string} bgColor;
     * @property {string} textColor;
     * @property {string} badgeBgColor;
     * @property {string} badgeText;
     * @property {string} type;
     */
    const notifications = {
<<<<<<< HEAD
        // newYear2020: newYearNotification,
        // easter2022: easterNotification,
=======
        backToSchool22: backToSchool22Notification,
>>>>>>> 4c31af22
    };

    /**
     * Gets the last time a notification was shown.
     * If it was not shown yet, initialized with the current time.
     */
    const getLastNotificationTime = function () {
        let lastTime = localStorage.getItem(LAST_NOTIFICATION_TIME) || 0;
        if (lastTime === 0) {
            lastTime = new Date().getTime();
            localStorage.setItem(LAST_NOTIFICATION_TIME, lastTime);
        }
        return lastTime;
    };

    // const normalizeLanguage = (locale) => {
    //     if (!locale) {
    //         return null;
    //     }

    //     return locale.toLowerCase().replace('-', '_');
    // };

    /**
     * Scans notification locales and returns the one matching navigator.language
     * @param {*} notification notification object
     * @returns {string} matching text or null
     */
    // const getNotificationText = function (notification) {
    //     const language = normalizeLanguage(browser.i18n.getUILanguage());

    //     if (!language) {
    //         return null;
    //     }

    //     const languageCode = language.split('_')[0];
    //     if (!languageCode) {
    //         return null;
    //     }

    //     return notification.locales[language] || notification.locales[languageCode];
    // };

    /**
     * Scans notifications list and prepares them to be used (or removes expired)
     */
    // const initNotifications = function () {
    //     const notificationsKeys = Object.keys(notifications);

    //     for (let i = 0; i < notificationsKeys.length; i += 1) {
    //         const notificationKey = notificationsKeys[i];
    //         const notification = notifications[notificationKey];

    //         notification.text = getNotificationText(notification);

    //         const to = new Date(notification.to).getTime();
    //         const expired = new Date().getTime() > to;

    //         if (!notification.text || expired) {
    //             // Remove expired and invalid
    //             delete notifications[notificationKey];
    //         }
    //     }
    // };

    // Prepare the notifications
    // initNotifications();

    let currentNotification;
    let notificationCheckTime;
    const checkTimeoutMs = 10 * 60 * 1000; // 10 minutes
    const minPeriod = 30 * 60 * 1000; // 30 minutes
    const DELAY = 30 * 1000; // clear notification in 30 seconds
    let timeoutId;

    /**
     * Marks current notification as viewed
     * @param {boolean} withDelay if true, do this after a 30 sec delay
     */
    const setNotificationViewed = async function (withDelay) {
        if (withDelay) {
            clearTimeout(timeoutId);
            timeoutId = setTimeout(() => {
                setNotificationViewed(false);
            }, DELAY);
            return;
        }

        if (currentNotification) {
            const viewedNotifications = localStorage.getItem(VIEWED_NOTIFICATIONS) || [];
            const { id } = currentNotification;

            if (!viewedNotifications.includes(id)) {
                viewedNotifications.push(id);
                localStorage.setItem(VIEWED_NOTIFICATIONS, viewedNotifications);
                const tab = await tabsApi.getActive();
                if (tab) {
                    uiService.updateTabIconAndContextMenu(tab);
                }
                currentNotification = null;
            }
        }
    };

    /**
     * Finds out notification for current time and checks if notification wasn't shown yet
     *
     * @returns {null|Notification} - notification
     */
    const getCurrentNotification = function () {
        // Do not display notification on Firefox
        if (browserUtils.isFirefoxBrowser()) {
            return null;
        }

        const currentTime = new Date().getTime();
        const timeSinceLastNotification = currentTime - getLastNotificationTime();
        if (timeSinceLastNotification < minPeriod) {
            // Just a check to not show the notification too often
            return null;
        }

        // Check not often than once in 10 minutes
        const timeSinceLastCheck = currentTime - notificationCheckTime;
        if (notificationCheckTime > 0 && timeSinceLastCheck <= checkTimeoutMs) {
            return currentNotification;
        }
        // Update the last notification check time
        notificationCheckTime = currentTime;

        const notificationsKeys = Object.keys(notifications);
        const viewedNotifications = localStorage.getItem(VIEWED_NOTIFICATIONS) || [];

        for (let i = 0; i < notificationsKeys.length; i += 1) {
            const notificationKey = notificationsKeys[i];
            const notification = notifications[notificationKey];
            const from = new Date(notification.from).getTime();
            const to = new Date(notification.to).getTime();
            if (from < currentTime
                && to > currentTime
                && !viewedNotifications.includes(notification.id)
            ) {
                currentNotification = notification;
                return currentNotification;
            }
        }
        currentNotification = null;
        return currentNotification;
    };

    return {
        getCurrentNotification,
        setNotificationViewed,
        VIEWED_NOTIFICATIONS,
        LAST_NOTIFICATION_TIME,
    };
})();<|MERGE_RESOLUTION|>--- conflicted
+++ resolved
@@ -159,12 +159,8 @@
      * @property {string} type;
      */
     const notifications = {
-<<<<<<< HEAD
         // newYear2020: newYearNotification,
         // easter2022: easterNotification,
-=======
-        backToSchool22: backToSchool22Notification,
->>>>>>> 4c31af22
     };
 
     /**
