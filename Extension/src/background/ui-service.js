/**
 * This file is part of Adguard Browser Extension (https://github.com/AdguardTeam/AdguardBrowserExtension).
 *
 * Adguard Browser Extension is free software: you can redistribute it and/or modify
 * it under the terms of the GNU General Public License as published by
 * the Free Software Foundation, either version 3 of the License, or
 * (at your option) any later version.
 *
 * Adguard Browser Extension is distributed in the hope that it will be useful,
 * but WITHOUT ANY WARRANTY; without even the implied warranty of
 * MERCHANTABILITY or FITNESS FOR A PARTICULAR PURPOSE.  See the
 * GNU General Public License for more details.
 *
 * You should have received a copy of the GNU General Public License
 * along with Adguard Browser Extension. If not, see <http://www.gnu.org/licenses/>.
 */

/* eslint-disable max-len */

import { nanoid } from 'nanoid';

import { application } from './application';
import { backgroundPage } from './extension-api/background-page';
import { utils, unload, BACKGROUND_TAB_ID } from './utils/common';
import { listeners } from './notifier';
import { settings } from './settings/user-settings';
import { tabsApi } from './tabs/tabs-api';
import { prefs } from './prefs';
import { pageStats } from './filter/page-stats';
import { frames } from './tabs/frames';
import { notifications } from './utils/notifications';
import { allowlist } from './filter/allowlist';
import { userrules } from './filter/userrules';
import { browserUtils } from './utils/browser-utils';
import { log } from '../common/log';
import { runtimeImpl } from '../common/common-script';
import { MESSAGE_TYPES } from '../common/constants';
// import { translator } from '../common/translators/translator';

/**
 * UI service
 */
export const uiService = (function () {
<<<<<<< HEAD
    // const alertStylesUrl = backgroundPage.getURL('/assets/css/alert-popup.css');

    // const browserActionTitle = translator.getMessage('name');

    // const contextMenuCallbackMappings = {
    //     'context_block_site_ads': function () {
    //         openAssistant();
    //     },
    //     'context_block_site_element': function () {
    //         openAssistant(true);
    //     },
    //     'context_security_report': async function () {
    //         const tab = await tabsApi.getActive();
    //         if (tab) {
    //             openSiteReportTab(tab.url);
    //         }
    //     },
    //     'context_complaint_website': async function () {
    //         const tab = await tabsApi.getActive();
    //         if (tab) {
    //             openAbuseTab(tab.url);
    //         }
    //     },
    //     'context_site_filtering_on': async function () {
    //         const tab = await tabsApi.getActive();
    //         if (tab) {
    //             unAllowlistTab(tab);
    //         }
    //     },
    //     'context_site_filtering_off': async function () {
    //         const tab = await tabsApi.getActive();
    //         if (tab) {
    //             allowlistTab(tab);
    //         }
    //     },
    //     'context_enable_protection': function () {
    //         changeApplicationFilteringDisabled(false);
    //     },
    //     'context_disable_protection': function () {
    //         changeApplicationFilteringDisabled(true);
    //     },
    //     'context_open_settings': function () {
    //         openSettingsTab();
    //     },
    //     'context_open_log': function () {
    //         openFilteringLog();
    //     },
    //     'context_update_antibanner_filters': function () {
    //         checkFiltersUpdates();
    //     },
    // };

    // const extensionStoreLink = (function () {
    //    let browser = 'chrome';
    //    if (browserUtils.isOperaBrowser()) {
    //        browser = 'opera';
    //    } else if (browserUtils.isFirefoxBrowser()) {
    //        browser = 'firefox';
    //    } else if (browserUtils.isEdgeChromiumBrowser()) {
    //        browser = 'edge';
    //    }

    //    const action = `${browser}_store`;

    //    return `https://adguard.com/forward.html?action=${action}&from=options_screen&app=browser_extension`;
    // })();

    // const THANKYOU_PAGE_URL = 'https://welcome.adguard.com/v2/thankyou.html';
=======
    // styles for alert popup and update info popup
    // should be used inside iframe
    const alertStylesUrl = backgroundPage.getURL('/assets/css/alert-popup.css');

    // styles for alert popup container
    // should be injected into web page to set the alert position on page properly
    const alertContainerStylesUrl = backgroundPage.getURL('/assets/css/alert-container.css');

    // style for the update info popup iframe
    // should be injected into web page to set the popup position on page properly
    const updateIframeStyleUrl = backgroundPage.getURL('/assets/css/update-iframe.css');

    const browserActionTitle = translator.getMessage('name');

    const contextMenuCallbackMappings = {
        'context_block_site_ads': function () {
            openAssistant();
        },
        'context_block_site_element': function () {
            openAssistant(true);
        },
        'context_security_report': async function () {
            const tab = await tabsApi.getActive();
            if (tab) {
                openSiteReportTab(tab.url);
            }
        },
        'context_complaint_website': async function () {
            const tab = await tabsApi.getActive();
            if (tab) {
                openAbuseTab(tab.url, 'context_menu');
            }
        },
        'context_site_filtering_on': async function () {
            const tab = await tabsApi.getActive();
            if (tab) {
                unAllowlistTab(tab);
            }
        },
        'context_site_filtering_off': async function () {
            const tab = await tabsApi.getActive();
            if (tab) {
                allowlistTab(tab);
            }
        },
        'context_enable_protection': function () {
            changeApplicationFilteringDisabled(false);
        },
        'context_disable_protection': function () {
            changeApplicationFilteringDisabled(true);
        },
        'context_open_settings': function () {
            openSettingsTab();
        },
        'context_open_log': function () {
            openFilteringLog();
        },
        'context_update_antibanner_filters': function () {
            checkFiltersUpdates();
        },
    };

    const extensionStoreLink = (function () {
        let browser = 'chrome';
        if (browserUtils.isOperaBrowser()) {
            browser = 'opera';
        } else if (browserUtils.isFirefoxBrowser()) {
            browser = 'firefox';
        } else if (browserUtils.isEdgeChromiumBrowser()) {
            browser = 'edge';
        }

        const action = `${browser}_store`;

        return `https://link.adtidy.org/forward.html?action=${action}&from=options_screen&app=browser_extension`;
    })();

    const THANKYOU_PAGE_URL = 'https://link.adtidy.org/forward.html?action=thank_you_page&from=background&app=browser_extension';
>>>>>>> a8c3fa05

    /**
     * Update icon for tab
     * @param tab Tab
     * @param options Options for icon or badge values
     */
    async function updateTabIcon(tab, options) {
        let icon;
        let badge;
        let badgeColor = '#555';
        const badgeTextColor = '#fff';

        if (tab.tabId === BACKGROUND_TAB_ID) {
            return;
        }

        try {
            if (options) {
                icon = options.icon;
                badge = options.badge;
            } else {
                let blocked;
                let disabled;

                const tabInfo = frames.getFrameInfo(tab);
                disabled = tabInfo.applicationFilteringDisabled;
                disabled = disabled || tabInfo.documentAllowlisted;

                if (!disabled && settings.showPageStatistic()) {
                    blocked = tabInfo.totalBlockedTab.toString();
                } else {
                    blocked = '0';
                }

                if (disabled) {
                    icon = prefs.ICONS.ICON_GRAY;
                } else {
                    icon = prefs.ICONS.ICON_GREEN;
                }

                badge = utils.workaround.getBlockedCountText(blocked, browserUtils.isFirefoxBrowser());

                // If there's an active notification, indicate it on the badge
                const notification = notifications.getCurrentNotification();
                if (notification) {
                    badge = notification.badgeText || badge;
                    badgeColor = notification.badgeBgColor || badgeColor;

                    const hasSpecialIcons = !!notification.icons;

                    if (hasSpecialIcons) {
                        if (disabled) {
                            icon = notification.icons.ICON_GRAY;
                        } else {
                            icon = notification.icons.ICON_GREEN;
                        }
                    }
                }
            }
            await backgroundPage.browserAction.setBrowserAction(tab, icon, badge, badgeColor, badgeTextColor);
        } catch (ex) {
            log.error('Error while updating icon for tab {0}: {1}', tab.tabId, new Error(ex));
        }
    }

    // https://github.com/AdguardTeam/AdguardBrowserExtension/issues/1915
    let lastCallArgs = null;
    let isWorking = false;
    const updateTabIconAsync = utils.concurrent.debounce(async (...args) => {
        if (isWorking) {
            lastCallArgs = args;
            return;
        }

        isWorking = true;
        await updateTabIcon(...args);
        if (lastCallArgs) {
            args = lastCallArgs;
            lastCallArgs = null;
            await updateTabIcon(...args);
        }
        isWorking = false;
    }, 100);

    /**
     * Update extension browser action popup window
     * @param tab - active tab
     */
    function updatePopupStats(tab) {
        const tabInfo = frames.getFrameInfo(tab);
        if (!tabInfo) {
            return;
        }

        runtimeImpl.sendMessage({
            type: 'updateTotalBlocked',
            tabInfo,
        }).catch(() => {
            // throws errors if popup is closed, ignore them
        });
    }

    const updatePopupStatsAsync = utils.concurrent.debounce((tab) => {
        updatePopupStats(tab);
    }, 250);

    /**
     * Creates context menu item
     * @param title Title id
     * @param options Create options
     */
    // function addMenu(title, options) {
    //     const createProperties = {
    //         contexts: ['all'],
    //         title: translator.getMessage(title),
    //     };
    //     if (options) {
    //         if (options.id) {
    //             createProperties.id = options.id;
    //         }
    //         if (options.parentId) {
    //             createProperties.parentId = options.parentId;
    //         }
    //         if (options.disabled) {
    //             createProperties.enabled = false;
    //         }
    //         if (options.messageArgs) {
    //             createProperties.title = translator.getMessage(title, options.messageArgs);
    //         }
    //         if (options.contexts) {
    //             createProperties.contexts = options.contexts;
    //         }
    //         if ('checkable' in options) {
    //             createProperties.checkable = options.checkable;
    //         }
    //         if ('checked' in options) {
    //             createProperties.checked = options.checked;
    //         }
    //     }
    //     let callback;
    //     if (options && options.action) {
    //         callback = contextMenuCallbackMappings[options.action];
    //     } else {
    //         callback = contextMenuCallbackMappings[title];
    //     }
    //     if (typeof callback === 'function') {
    //         createProperties.onclick = callback;
    //     }
    //     // backgroundPage.contextMenus.create(createProperties);
    // }

    // function customizeContextMenu(tab) {
    //     function addSeparator() {
    //         backgroundPage.contextMenus.create({
    //             type: 'separator',
    //         });
    //     }

    //     const tabInfo = frames.getFrameInfo(tab);

    //     if (tabInfo.applicationFilteringDisabled) {
    //         addMenu('context_site_protection_disabled');
    //         addSeparator();
    //         addMenu('context_open_log');
    //         addMenu('context_open_settings');
    //         addMenu('context_enable_protection');
    //     } else if (tabInfo.urlFilteringDisabled) {
    //         addMenu('context_site_filtering_disabled');
    //         addSeparator();
    //         addMenu('context_open_log');
    //         addMenu('context_open_settings');
    //         addMenu('context_update_antibanner_filters');
    //     } else {
    //         if (tabInfo.documentAllowlisted && !tabInfo.userAllowlisted) {
    //             addMenu('context_site_exception');
    //         } else if (tabInfo.canAddRemoveRule) {
    //             if (tabInfo.documentAllowlisted) {
    //                 addMenu('context_site_filtering_on');
    //             } else {
    //                 addMenu('context_site_filtering_off');
    //             }
    //         }
    //         addSeparator();

    //         if (!tabInfo.documentAllowlisted) {
    //             addMenu('context_block_site_ads');
    //             addMenu('context_block_site_element', { contexts: ['image', 'video', 'audio'] });
    //         }
    //         addMenu('context_security_report');
    //         addMenu('context_complaint_website');
    //         addSeparator();
    //         addMenu('context_update_antibanner_filters');
    //         addSeparator();
    //         addMenu('context_open_settings');
    //         addMenu('context_open_log');
    //         addMenu('context_disable_protection');
    //     }
    // }

    // function customizeMobileContextMenu(tab) {
    //     const tabInfo = frames.getFrameInfo(tab);

    //     if (tabInfo.applicationFilteringDisabled) {
    //         addMenu('popup_site_protection_disabled_android', {
    //             action: 'context_enable_protection',
    //             checked: true,
    //             checkable: true,
    //         });
    //         addMenu('popup_open_log_android', { action: 'context_open_log' });
    //         addMenu('popup_open_settings', { action: 'context_open_settings' });
    //     } else if (tabInfo.urlFilteringDisabled) {
    //         addMenu('context_site_filtering_disabled');
    //         addMenu('popup_open_log_android', { action: 'context_open_log' });
    //         addMenu('popup_open_settings', { action: 'context_open_settings' });
    //         addMenu('context_update_antibanner_filters');
    //     } else {
    //         addMenu('popup_site_protection_disabled_android', {
    //             action: 'context_disable_protection',
    //             checked: false,
    //             checkable: true,
    //         });
    //         if (tabInfo.documentAllowlisted && !tabInfo.userAllowlisted) {
    //             addMenu('popup_in_allowlist_android');
    //         } else if (tabInfo.canAddRemoveRule) {
    //             if (tabInfo.documentAllowlisted) {
    //                 addMenu('popup_site_filtering_state', {
    //                     action: 'context_site_filtering_on',
    //                     checkable: true,
    //                     checked: false,
    //                 });
    //             } else {
    //                 addMenu('popup_site_filtering_state', {
    //                     action: 'context_site_filtering_off',
    //                     checkable: true,
    //                     checked: true,
    //                 });
    //             }
    //         }

    //         if (!tabInfo.documentAllowlisted) {
    //             addMenu('popup_block_site_ads_android', { action: 'context_block_site_ads' });
    //         }
    //         addMenu('popup_open_log_android', { action: 'context_open_log' });
    //         addMenu('popup_security_report_android', { action: 'context_security_report' });
    //         addMenu('popup_open_settings', { action: 'context_open_settings' });
    //         addMenu('context_update_antibanner_filters');
    //     }
    // }

    /**
     * Update context menu for tab
     * @param tab Tab
     */
    // function updateTabContextMenu() {
    // // Isn't supported by Android WebExt
    // if (!backgroundPage.contextMenus) {
    //     return;
    // }
    // backgroundPage.contextMenus.removeAll();
    // if (settings.showContextMenu()) {
    //     if (prefs.mobile) {
    //         customizeMobileContextMenu(tab);
    //     } else {
    //         customizeContextMenu(tab);
    //     }
    //     if (typeof backgroundPage.contextMenus.render === 'function') {
    //         // In some case we need to manually render context menu
    //         backgroundPage.contextMenus.render();
    //     }
    // }
    // }

    function closeAllPages() {
        tabsApi.forEach((tab) => {
            if (tab.url.indexOf(backgroundPage.getURL('')) >= 0) {
                tabsApi.remove(tab.tabId);
            }
        });
    }

    function getPageUrl(page) {
        return backgroundPage.getURL(`pages/${page}`);
    }

    const isAdguardTab = (tab) => {
        const { url } = tab;
        let parsedUrl;
        try {
            parsedUrl = new URL(url);
        } catch (e) {
            log.error(e);
            return false;
        }
        const schemeUrl = backgroundPage.app.getUrlScheme();
        return parsedUrl.protocol.indexOf(schemeUrl) > -1;
    };

    const showAlertMessagePopup = async (title, text, alertStyles) => {
        const tab = await tabsApi.getActive();
        const alertContainerStylesResponse = await fetch(alertContainerStylesUrl);
        const alertContainerStyles = await alertContainerStylesResponse.text();
        if (tab) {
            tabsApi.sendMessage(tab.tabId, {
                type: 'show-alert-popup',
                isAdguardTab: isAdguardTab(tab),
                title,
                text,
                alertStyles,
                alertContainerStyles,
            });
        }
    };

    /**
     * Depending on version numbers select proper message for description
     *
     * @param currentVersion
     * @param previousVersion
     */
    // function getUpdateDescriptionMessage(currentVersion, previousVersion) {
    //     if (browserUtils.getMajorVersionNumber(currentVersion) > browserUtils.getMajorVersionNumber(previousVersion)
    //         || browserUtils.getMinorVersionNumber(currentVersion) > browserUtils.getMinorVersionNumber(previousVersion)) {
    //         return translator.getMessage('options_popup_version_update_description_major');
    //     }

    //     return translator.getMessage('options_popup_version_update_description_minor');
    // }

    /**
     * Shows application updated popup
     *
     * @param currentVersion
     * @param previousVersion
     * @param alertStyles
     * @param updateIframeStyles
     */
<<<<<<< HEAD
    // const showApplicationUpdatedPopup = async (currentVersion, previousVersion, alertStyles) => {
    //     const promoNotification = notifications.getCurrentNotification();
    //     if (!promoNotification
    //         && browserUtils.getMajorVersionNumber(currentVersion) === browserUtils.getMajorVersionNumber(previousVersion)
    //         && browserUtils.getMinorVersionNumber(currentVersion) === browserUtils.getMinorVersionNumber(previousVersion)) {
    //         // In case of no promo available or versions equivalence
    //         return;
    //     }

    //     let offer = translator.getMessage('options_popup_version_update_offer');
    //     let offerButtonHref = 'https://adguard.com/forward.html?action=learn_about_adguard&from=version_popup&app=browser_extension';
    //     let offerButtonText = translator.getMessage('options_popup_version_update_offer_button_text');

    //     if (promoNotification) {
    //         offer = promoNotification.text.title;
    //         offerButtonText = promoNotification.text.btn;
    //         offerButtonHref = `${promoNotification.url}&from=version_popup`;
    //     }

    //     const message = {
    //         type: 'show-version-updated-popup',
    //         title: translator.getMessage('options_popup_version_update_title_text', { current_version: currentVersion }),
    //         description: getUpdateDescriptionMessage(currentVersion, previousVersion),
    //         changelogHref: 'https://adguard.com/forward.html?action=github_version_popup&from=version_popup&app=browser_extension',
    //         changelogText: translator.getMessage('options_popup_version_update_changelog_text'),
    //         showPromoNotification: !!promoNotification,
    //         offer,
    //         offerButtonText,
    //         offerButtonHref,
    //         disableNotificationText: translator.getMessage('options_popup_version_update_disable_notification'),
    //         alertStyles,
    //     };

    //     await sendMessageToActiveTab(message);
    // };

    // let sendMessageTries = 0;
    // const MAX_TRIES = 500; // 2500 sec
    // const TRIES_TIMEOUT = 5000;
=======
    const showApplicationUpdatedPopup = async (currentVersion, previousVersion, alertStyles, updateIframeStyles) => {
        const promoNotification = notifications.getCurrentNotification();
        if (!promoNotification
            && browserUtils.getMajorVersionNumber(currentVersion) === browserUtils.getMajorVersionNumber(previousVersion)
            && browserUtils.getMinorVersionNumber(currentVersion) === browserUtils.getMinorVersionNumber(previousVersion)) {
            // In case of no promo available or versions equivalence
            return;
        }

        let offer = translator.getMessage('options_popup_version_update_offer');
        let offerDesc = '';
        let offerButtonHref = 'https://link.adtidy.org/forward.html?action=learn_about_adguard&from=version_popup&app=browser_extension';
        let offerButtonText = translator.getMessage('options_popup_version_update_offer_button_text');

        if (promoNotification) {
            offer = promoNotification.text.title;
            offerDesc = promoNotification.text.desc;
            offerButtonText = promoNotification.text.btn;
            offerButtonHref = `${promoNotification.url}&from=version_popup`;
        }

        const message = {
            type: 'show-version-updated-popup',
            title: translator.getMessage('options_popup_version_update_title_text', { current_version: currentVersion }),
            description: getUpdateDescriptionMessage(currentVersion, previousVersion),
            changelogHref: 'https://link.adtidy.org/forward.html?action=github_version_popup&from=version_popup&app=browser_extension',
            changelogText: translator.getMessage('options_popup_version_update_changelog_text'),
            showPromoNotification: !!promoNotification,
            offer,
            offerDesc,
            offerButtonText,
            offerButtonHref,
            disableNotificationText: translator.getMessage('options_popup_version_update_disable_notification'),
            alertStyles,
            updateIframeStyles,
        };

        await sendMessageToActiveTab(message);
    };

    let sendMessageTries = 0;
    const MAX_TRIES = 500; // 2500 sec
    const TRIES_TIMEOUT = 5000;
>>>>>>> a8c3fa05

    /**
     * Tries to send message to an active tab,
     * in case of updated app, the content script on not-reloaded tab will not be able to send success callback,
     * so then we postpone the try by TRIES_TIMEOUT.
     *
     * @param message
     */
    // const sendMessageToActiveTab = async (message) => {
    //     const result = await trySendMessageToActiveTab(message);
    //     if (result) {
    //         return;
    //     }

    //     sendMessageTries += 1;
    //     if (sendMessageTries > MAX_TRIES) {
    //         // Give up trying
    //         log.warn('Reached max tries on attempts to show application popup');
    //         return;
    //     }

    //     setTimeout(async () => {
    //         await sendMessageToActiveTab(message);
    //     }, TRIES_TIMEOUT);
    // };

    // const trySendMessageToActiveTab = async (message) => {
    //     const tab = await tabsApi.getActive();
    //     if (!tab) {
    //         return false;
    //     }

    //     message.isAdguardTab = isAdguardTab(tab);
    //     const result = await tabsApi.sendMessage(tab.tabId, message);
    //     if (!result) {
    //         return false;
    //     }

    //     return true;
    // };

    // function getFiltersUpdateResultMessage(success, updatedFilters) {
    //    let title = '';
    //    let text = '';
    //    if (success && updatedFilters) {
    //        if (updatedFilters.length === 0) {
    //            title = '';
    //            text = translator.getMessage('options_popup_update_not_found');
    //        } else {
    //            title = '';
    //            text = updatedFilters
    //                .sort((a, b) => {
    //                    if (a.groupId === b.groupId) {
    //                        return a.displayNumber - b.displayNumber;
    //                    }
    //                    return a.groupId === b.groupId;
    //                })
    //                .map(filter => `${filter.name}`)
    //                .join(', ');
    //            if (updatedFilters.length > 1) {
    //                text += ` ${translator.getMessage('options_popup_update_filters')}`;
    //            } else {
    //                text += ` ${translator.getMessage('options_popup_update_filter')}`;
    //            }
    //        }
    //    } else {
    //        title = translator.getMessage('options_popup_update_title_error');
    //        text = translator.getMessage('options_popup_update_error');
    //    }

    //    return {
    //        title,
    //        text,
    //    };
    // }

    // function getFiltersEnabledResultMessage(enabledFilters) {
    //     const title = translator.getMessage('alert_popup_filter_enabled_title');
    //     const text = [];
    //     enabledFilters.sort((a, b) => a.displayNumber - b.displayNumber);
    //     for (let i = 0; i < enabledFilters.length; i += 1) {
    //         const filter = enabledFilters[i];
    //         text.push(translator.getMessage(
    //             'alert_popup_filter_enabled_desc',
    //             { filter_name: filter.name },
    //         ));
    //     }
    //     return {
    //         title,
    //         text,
    //     };
    // }

    /**
     * Updates extension icon and context menu for tab
     * @param {Object} tab
     * @param {boolean} reloadFrameData
     * @param {boolean} [changeIcon=true]
     */
    const updateTabIconAndContextMenu = function (tab, reloadFrameData, changeIcon = true) {
        if (reloadFrameData) {
            frames.reloadFrameData(tab);
        }
        // https://github.com/AdguardTeam/AdguardBrowserExtension/issues/1917
        if (changeIcon) {
            updateTabIconAsync(tab);
        }
        // updateTabContextMenu(tab);
    };

    // const openExportRulesTab = function (hash) {
    //    openTab(getPageUrl(`export.html#${hash}`));
    // };

    /**
     * Open settings tab with hash parameters or without them
     * @param anchor
     * @param hashParameters
     */
    const openSettingsTab = function (anchor, hashParameters = {}) {
        if (anchor) {
            hashParameters.anchor = anchor;
        }

        const options = {
            activateSameTab: true,
            hashParameters,
        };

        openTab(getPageUrl('options.html'), options);
    };

    // const openSiteReportTab = function (url) {
    //    const domain = utils.url.toPunyCode(utils.url.getDomainName(url));
    //    if (domain) {
    //        openTab(`https://adguard.com/site.html?domain=${encodeURIComponent(domain)}&utm_source=extension&aid=16593`);
    //    }
    // };

    /**
     * Generates query string with stealth options information
     * @returns {string}
     */
    // const getStealthString = (filterIds) => {
    //     const stealthOptions = [
    //         { queryKey: 'ext_hide_referrer', settingKey: settings.HIDE_REFERRER },
    //         { queryKey: 'hide_search_queries', settingKey: settings.HIDE_SEARCH_QUERIES },
    //         { queryKey: 'DNT', settingKey: settings.SEND_DO_NOT_TRACK },
    //         { queryKey: 'x_client', settingKey: settings.BLOCK_CHROME_CLIENT_DATA },
    //         { queryKey: 'webrtc', settingKey: settings.BLOCK_WEBRTC },
    //         {
    //             queryKey: 'third_party_cookies',
    //             settingKey: settings.SELF_DESTRUCT_THIRD_PARTY_COOKIES,
    //             settingValueKey: settings.SELF_DESTRUCT_THIRD_PARTY_COOKIES_TIME,
    //         },
    //         {
    //             queryKey: 'first_party_cookies',
    //             settingKey: settings.SELF_DESTRUCT_FIRST_PARTY_COOKIES,
    //             settingValueKey: settings.SELF_DESTRUCT_FIRST_PARTY_COOKIES_TIME,
    //         },
    //     ];

    //     const stealthEnabled = !settings.getProperty(settings.DISABLE_STEALTH_MODE);

    //     if (!stealthEnabled) {
    //         return `&stealth.enabled=${stealthEnabled}`;
    //     }

    //     let stealthOptionsString = stealthOptions.map((option) => {
    //         const { queryKey, settingKey, settingValueKey } = option;
    //         const setting = settings.getProperty(settingKey);
    //         let settingString;
    //         if (!setting) {
    //             return '';
    //         }
    //         if (!settingValueKey) {
    //             settingString = setting;
    //         } else {
    //             settingString = settings.getProperty(settingValueKey);
    //         }
    //         return `stealth.${queryKey}=${encodeURIComponent(settingString)}`;
    //     })
    //         .filter(string => string.length > 0)
    //         .join('&');

    //     // https://github.com/AdguardTeam/AdguardBrowserExtension/issues/1937
    //     const isRemoveUrlParamsEnabled = filterIds.includes(ANTIBANNER_FILTERS_ID.URL_TRACKING_FILTER_ID);
    //     if (isRemoveUrlParamsEnabled) {
    //         stealthOptionsString = `${stealthOptionsString}&stealth.strip_url=true`;
    //     }

    //     return `&stealth.enabled=${stealthEnabled}&${stealthOptionsString}`;
    // };

    /**
     * Generates query string with browsing security information
     * @returns {string}
     */
    // const getBrowserSecurityString = () => {
    //     const isEnabled = !settings.getProperty(settings.DISABLE_SAFEBROWSING);
    //     return `&browsing_security.enabled=${isEnabled}`;
    // };

    /**
     * Appends hash parameters if they exists
     * @param rowUrl
     * @param hashParameters
     * @returns {string} prepared url
     */
    const appendHashParameters = (rowUrl, hashParameters) => {
        if (!hashParameters) {
            return rowUrl;
        }

        if (rowUrl.indexOf('#') > -1) {
            log.warn(`Hash parameters can't be applied to the url with hash: '${rowUrl}'`);
            return rowUrl;
        }

        let hashPart;
        const { anchor } = hashParameters;

        if (anchor) {
            delete hashParameters[anchor];
        }

        const hashString = Object.keys(hashParameters)
            .map(key => `${key}=${hashParameters[key]}`)
            .join('&');

        if (hashString.length <= 0) {
            hashPart = anchor && anchor.length > 0 ? `#${anchor}` : '';
            return rowUrl + hashPart;
        }

        hashPart = anchor && anchor.length > 0 ? `replacement=${anchor}&${hashString}` : hashString;
        hashPart = encodeURIComponent(hashPart);
        return `${rowUrl}#${hashPart}`;
    };

    const openTab = async (url, options = {}) => {
        const {
            activateSameTab,
            inBackground,
            inNewWindow,
            type,
            hashParameters,
            width,
            height,
            top,
            left,
            isFullscreen,
        } = options;

        url = appendHashParameters(url, hashParameters);

        const onTabFound = async (tab) => {
            if (tab.url !== url) {
                await tabsApi.reload(tab.tabId, url);
            }
            if (!inBackground) {
                await tabsApi.activate(tab.tabId);
            }
            return tab;
        };

        url = utils.strings.contains(url, '://') ? url : backgroundPage.getURL(url);
        const tabs = await tabsApi.getAll();
        // try to find between opened tabs
        if (activateSameTab) {
            for (let i = 0; i < tabs.length; i += 1) {
                const tab = tabs[i];
                if (utils.url.urlEquals(tab.url, url)) {
                    return onTabFound(tab);
                }
            }
        }

        const tab = await tabsApi.create({
            url,
            type: type || 'normal',
            active: !inBackground,
            inNewWindow,
            width,
            height,
            top,
            left,
            isFullscreen,
        });

        return tab;
    };

    // /**
    //  * Opens site complaint report tab
    //  * https://github.com/AdguardTeam/ReportsWebApp#pre-filling-the-app-with-query-parameters
    //  * @param url
    //  */
    // const openAbuseTab = function (url) {
    //     let browser;
    //     let browserDetails;

    //     const supportedBrowsers = ['Chrome', 'Firefox', 'Opera', 'Safari', 'IE', 'Edge'];
    //     if (supportedBrowsers.includes(prefs.browser)) {
    //         browser = prefs.browser;
    //     } else {
    //         browser = 'Other';
    //         browserDetails = prefs.browser;
    //     }

    //     const filterIds = application.getEnabledFiltersFromEnabledGroups()
    //         .map(filter => filter.filterId);

    //     openTab(`https://reports.adguard.com/new_issue.html?product_type=Ext&product_version=${encodeURIComponent(backgroundPage.app.getVersion())
    //         }&browser=${encodeURIComponent(browser)
    //         }${browserDetails ? `&browser_detail=${encodeURIComponent(browserDetails)}` : ''
    //         }&url=${encodeURIComponent(url)
    //         }&filters=${encodeURIComponent(filterIds.join('.'))
    //         }${getStealthString(filterIds)
    //         }${getBrowserSecurityString()}`);
    // };

    // const openFilteringLog = async function (tabId) {
    //    const FILTERING_LOG_PAGE = 'filtering-log.html';
    //    const options = { activateSameTab: true, type: 'popup' };

    //    if (!tabId) {
    //        const tab = await tabsApi.getActive();
    //        if (tab) {
    //            const { tabId } = tab;
    //            await openTab(getPageUrl(FILTERING_LOG_PAGE) + (tabId ? `#${tabId}` : ''), options);
    //        }
    //        return;
    //    }

    //    await openTab(getPageUrl(FILTERING_LOG_PAGE) + (tabId ? `#${tabId}` : ''), options);
    // };

    /**
     * Opens user rules editor in the separate window in fullscreen
     * @return {Promise<void>}
     */
    // const openFullscreenUserRules = async () => {
    //    const theme = settings.getProperty('appearance-theme');
    //    const FULLSCREEN_USER_RULES_PAGE = `fullscreen-user-rules.html?theme=${theme}`;
    //    const options = { activateSameTab: true, inNewWindow: true };
    //    await openTab(getPageUrl(FULLSCREEN_USER_RULES_PAGE), options);
    // };

    // const openThankYouPage = async () => {
    //    const params = browserUtils.getExtensionParams();
    //    params.push(`_locale=${encodeURIComponent(backgroundPage.app.getLocale())}`);
    //    const thankyouUrl = `${THANKYOU_PAGE_URL}?${params.join('&')}`;

    //    // TODO move url in constants
    //    const filtersDownloadUrl = getPageUrl('filter-download.html');

    //    const tabs = await tabsApi.getAll();

    //    // Finds the filter-download page and reload it within the thank-you page URL
    //    for (let i = 0; i < tabs.length; i += 1) {
    //        const tab = tabs[i];
    //        if (tab.url === filtersDownloadUrl) {
    //            // In YaBrowser don't activate found page
    //            if (!browserUtils.isYaBrowser()) {
    //                tabsApi.activate(tab.tabId);
    //            }
    //            tabsApi.reload(tab.tabId, thankyouUrl);
    //            return;
    //        }
    //    }

    //    await openTab(thankyouUrl);
    // };

    // const openExtensionStore = async function () {
    //    await openTab(extensionStoreLink);
    // };

    // const openFiltersDownloadPage = function () {
    //     openTab(getPageUrl('filter-download.html'), { inBackground: browserUtils.isYaBrowser() });
    // };

    // const openCustomFiltersModal = async (url, title) => {
    //    let path = 'options.html#filters?group=0';
    //    if (title) {
    //        path += `&title=${title}`;
    //    }
    //    path += `&subscribe=${encodeURIComponent(url)}`;

    //    const tab = await openTab(getPageUrl(path), { activateSameTab: true });
    //    await tabsApi.reload(tab.tabId);
    // };

    const allowlistTab = function (tab) {
        const tabInfo = frames.getFrameInfo(tab);
        allowlist.allowlistUrl(tabInfo.url);
        updateTabIconAndContextMenu(tab, true);
        tabsApi.reload(tab.tabId);
    };

    const unAllowlistTab = function (tab) {
        const tabInfo = frames.getFrameInfo(tab);
        userrules.unAllowlistFrame(tabInfo);
        updateTabIconAndContextMenu(tab, true);
        tabsApi.reload(tab.tabId);
    };

    const changeApplicationFilteringDisabled = async function (disabled) {
        settings.changeFilteringDisabled(disabled);
        const tab = await tabsApi.getActive();
        if (tab) {
            // third arg is 'false' for no icon change to avoid icon blink
            updateTabIconAndContextMenu(tab, true, false);
            tabsApi.reload(tab.tabId);
        }
    };

    /**
     * Checks filters updates and returns updated filter
     * @param {Object[]} [filters] optional list of filters
     * @param {boolean} [showPopup = true] show update filters popup
     * @return {Object[]} [filters] list of updated filters
     */
    const checkFiltersUpdates = async (filters, showPopup = true) => {
        const showPopupEvent = listeners.UPDATE_FILTERS_SHOW_POPUP;

        try {
            const updatedFilters = await application.checkFiltersUpdates(filters);
            if (showPopup) {
                listeners.notifyListeners(showPopupEvent, true, updatedFilters);
                listeners.notifyListeners(listeners.FILTERS_UPDATE_CHECK_READY, updatedFilters);
            } else if (updatedFilters && updatedFilters.length > 0) {
                const updatedFilterStr = updatedFilters.map(f => `Filter ID: ${f.filterId}`).join(', ');
                log.info(`Filters were auto updated: ${updatedFilterStr}`);
            }
            return updatedFilters;
        } catch (e) {
            if (showPopup) {
                listeners.notifyListeners(showPopupEvent, false);
                listeners.notifyListeners(listeners.FILTERS_UPDATE_CHECK_READY);
            }
            return [];
        }
    };

    const getAssistantToken = (() => {
        const assistantToken = nanoid();

        return () => {
            return assistantToken;
        };
    })();

    const initAssistant = async (selectElement) => {
        const options = {
            addRuleCallbackName: MESSAGE_TYPES.CONTENT_SCRIPT_ADD_USER_RULE,
            selectElement,
            token: getAssistantToken(),
        };

        // init assistant
        const tab = await tabsApi.getActive();
        if (tab) {
            tabsApi.sendMessage(tab.tabId, {
                type: 'initAssistant',
                options,
            });
        }
    };

    /**
     * The `openAssistant` function uses the `tabs.executeScript` function to inject
     * the Assistant code into a page without using messaging.
     * We do it dynamically and not include assistant file into the default content scripts
     * in order to reduce the overall memory usage.
     *
     * @param {boolean} selectElement - if true select the element on which the Mousedown event was
     */
    const openAssistant = async (selectElement) => {
        // Load Assistant code to the active tab immediately
        await tabsApi.executeScriptFile(null, { file: '/pages/assistant.js' });
        await initAssistant(selectElement);
    };

    const shouldResetBadge = ({
        activeTab, previousUrl, originUrl, requestDetails,
    }) => {
        if (!previousUrl || !originUrl) {
            return false;
        }

        const isFromPreviousURL = utils.url.getDomainName(activeTab.metadata.previousUrl) === utils.url.getDomainName(requestDetails.originUrl);

        const isFromSameOrigin = utils.url.getDomainName(requestDetails.originUrl) === utils.url.getDomainName(activeTab.url);

        return isFromPreviousURL && !isFromSameOrigin;
    };

    const init = async () => {
<<<<<<< HEAD
        // const response = await fetch(alertStylesUrl);
        // const alertStyles = await response.text();
=======
        const alertStylesResponse = await fetch(alertStylesUrl);
        const alertStyles = await alertStylesResponse.text();

        const updateIframeStylesResponse = await fetch(updateIframeStyleUrl);
        const updateIframeStyles = await updateIframeStylesResponse.text();
>>>>>>> a8c3fa05

        // update icon on event received
        listeners.addListener((event, tab, reset) => {
            if (event !== listeners.UPDATE_TAB_BUTTON_STATE || !tab) {
                return;
            }

            let options;
            if (reset) {
                options = { icon: prefs.ICONS.ICON_GREEN, badge: '' };
            }

            updateTabIconAsync(tab, options);
        });

        // Update tab icon and context menu while loading
        tabsApi.onUpdated.addListener(async (tab) => {
            // BrowserAction is set separately for each tab
            updateTabIconAsync(tab);
        });

        // Update tab icon and context menu on active tab changed
        tabsApi.onActivated.addListener((tab) => {
            updateTabIconAndContextMenu(tab, true);
        });

        // Update icon and popup stats on ads blocked
        listeners.addListener(async (event, rule, tab, blocked, details) => {
            if (event === listeners.POST_PROCESS_REQUEST) {
                frames.updateTotalRequestCount();
                return;
            }

            if (event !== listeners.ADS_BLOCKED || !tab) {
                return;
            }

            const activeTab = await tabsApi.getActive();

            if (activeTab && shouldResetBadge({
                previousUrl: activeTab?.metadata?.previousUrl,
                originUrl: details.originUrl,
                requestDetails: details.requestDetails,
                activeTab,
            })) {
                frames.resetBlockedAdsCount(tab);
                return;
            }

            pageStats.updateStats(rule.getFilterListId(), blocked, new Date(), details);
            const tabBlocked = frames.updateBlockedAdsCount(tab, blocked);
            frames.updateBlockedDomains({ tab, details });
            if (tabBlocked === null) {
                return;
            }
            updateTabIconAsync(tab);

            if (activeTab) {
                if (tab.tabId === activeTab.tabId) {
                    updatePopupStatsAsync(activeTab);
                }
            }
        });

        // Update context menu on change user settings
        // settings.onUpdated.addListener(async (setting) => {
        //     if (setting === settings.DISABLE_SHOW_CONTEXT_MENU) {
        //         const tab = await tabsApi.getActive();
        //         if (tab) {
        //             updateTabContextMenu(tab);
        //         }
        //     }
        // });

        // Update tab icon and context menu on application initialization
        listeners.addListener(async (event) => {
            if (event === listeners.APPLICATION_INITIALIZED) {
                const tab = await tabsApi.getActive();
                if (tab) {
                    updateTabIconAndContextMenu(tab);
                }
            }
        });

        // on application updated event
<<<<<<< HEAD
        // listeners.addListener((event, info) => {
        //     if (event === listeners.APPLICATION_UPDATED) {
        //         if (settings.isShowAppUpdatedNotification()) {
        //             showApplicationUpdatedPopup(info.currentVersion, info.prevVersion, alertStyles);
        //         }
        //     }
        // });
=======
        listeners.addListener((event, info) => {
            if (event === listeners.APPLICATION_UPDATED) {
                if (settings.isShowAppUpdatedNotification()) {
                    showApplicationUpdatedPopup(info.currentVersion, info.prevVersion, alertStyles, updateIframeStyles);
                }
            }
        });
>>>>>>> a8c3fa05

        // on filter auto-enabled event
        // listeners.addListener((event, enabledFilters) => {
        //     if (event === listeners.ENABLE_FILTER_SHOW_POPUP) {
        //         const result = getFiltersEnabledResultMessage(enabledFilters);
        //         showAlertMessagePopup(result.title, result.text, alertStyles);
        //     }
        // });

        // on filter enabled event
        listeners.addListener((event, payload) => {
            switch (event) {
                case listeners.FILTER_ENABLE_DISABLE:
                    if (payload.enabled) {
                        checkFiltersUpdates([payload], false);
                    }
                    break;
                case listeners.FILTER_GROUP_ENABLE_DISABLE:
                    if (payload.enabled && payload.filters) {
                        const enabledFilters = payload.filters.filter(f => f.enabled);
                        checkFiltersUpdates(enabledFilters, false);
                    }
                    break;
                default:
                    break;
            }
        });

        // on filters updated event
        // listeners.addListener((event, success, updatedFilters) => {
        //    if (event === listeners.UPDATE_FILTERS_SHOW_POPUP) {
        //        const result = getFiltersUpdateResultMessage(success, updatedFilters);
        //        showAlertMessagePopup(result.title, result.text, '');
        //    }
        // });

        // close all page on unload
        unload.when(closeAllPages);
    };

    return {
        init,
        // openExportRulesTab,
        openSettingsTab,
        // openSiteReportTab,
        // openFilteringLog,
        // openFullscreenUserRules,
        // openThankYouPage,
        // openExtensionStore,
        // openFiltersDownloadPage,
        // openCustomFiltersModal,
        // openAbuseTab,
        updateTabIconAndContextMenu,

        allowlistTab,
        unAllowlistTab,

        changeApplicationFilteringDisabled,
        checkFiltersUpdates,
        openAssistant,
        openTab,

        showAlertMessagePopup,

        getAssistantToken,
    };
})();<|MERGE_RESOLUTION|>--- conflicted
+++ resolved
@@ -41,7 +41,6 @@
  * UI service
  */
 export const uiService = (function () {
-<<<<<<< HEAD
     // const alertStylesUrl = backgroundPage.getURL('/assets/css/alert-popup.css');
 
     // const browserActionTitle = translator.getMessage('name');
@@ -110,86 +109,6 @@
     // })();
 
     // const THANKYOU_PAGE_URL = 'https://welcome.adguard.com/v2/thankyou.html';
-=======
-    // styles for alert popup and update info popup
-    // should be used inside iframe
-    const alertStylesUrl = backgroundPage.getURL('/assets/css/alert-popup.css');
-
-    // styles for alert popup container
-    // should be injected into web page to set the alert position on page properly
-    const alertContainerStylesUrl = backgroundPage.getURL('/assets/css/alert-container.css');
-
-    // style for the update info popup iframe
-    // should be injected into web page to set the popup position on page properly
-    const updateIframeStyleUrl = backgroundPage.getURL('/assets/css/update-iframe.css');
-
-    const browserActionTitle = translator.getMessage('name');
-
-    const contextMenuCallbackMappings = {
-        'context_block_site_ads': function () {
-            openAssistant();
-        },
-        'context_block_site_element': function () {
-            openAssistant(true);
-        },
-        'context_security_report': async function () {
-            const tab = await tabsApi.getActive();
-            if (tab) {
-                openSiteReportTab(tab.url);
-            }
-        },
-        'context_complaint_website': async function () {
-            const tab = await tabsApi.getActive();
-            if (tab) {
-                openAbuseTab(tab.url, 'context_menu');
-            }
-        },
-        'context_site_filtering_on': async function () {
-            const tab = await tabsApi.getActive();
-            if (tab) {
-                unAllowlistTab(tab);
-            }
-        },
-        'context_site_filtering_off': async function () {
-            const tab = await tabsApi.getActive();
-            if (tab) {
-                allowlistTab(tab);
-            }
-        },
-        'context_enable_protection': function () {
-            changeApplicationFilteringDisabled(false);
-        },
-        'context_disable_protection': function () {
-            changeApplicationFilteringDisabled(true);
-        },
-        'context_open_settings': function () {
-            openSettingsTab();
-        },
-        'context_open_log': function () {
-            openFilteringLog();
-        },
-        'context_update_antibanner_filters': function () {
-            checkFiltersUpdates();
-        },
-    };
-
-    const extensionStoreLink = (function () {
-        let browser = 'chrome';
-        if (browserUtils.isOperaBrowser()) {
-            browser = 'opera';
-        } else if (browserUtils.isFirefoxBrowser()) {
-            browser = 'firefox';
-        } else if (browserUtils.isEdgeChromiumBrowser()) {
-            browser = 'edge';
-        }
-
-        const action = `${browser}_store`;
-
-        return `https://link.adtidy.org/forward.html?action=${action}&from=options_screen&app=browser_extension`;
-    })();
-
-    const THANKYOU_PAGE_URL = 'https://link.adtidy.org/forward.html?action=thank_you_page&from=background&app=browser_extension';
->>>>>>> a8c3fa05
 
     /**
      * Update icon for tab
@@ -489,8 +408,8 @@
 
     const showAlertMessagePopup = async (title, text, alertStyles) => {
         const tab = await tabsApi.getActive();
-        const alertContainerStylesResponse = await fetch(alertContainerStylesUrl);
-        const alertContainerStyles = await alertContainerStylesResponse.text();
+        // const alertContainerStylesResponse = await fetch(alertContainerStylesUrl);
+        // const alertContainerStyles = await alertContainerStylesResponse.text();
         if (tab) {
             tabsApi.sendMessage(tab.tabId, {
                 type: 'show-alert-popup',
@@ -498,7 +417,7 @@
                 title,
                 text,
                 alertStyles,
-                alertContainerStyles,
+                // alertContainerStyles,
             });
         }
     };
@@ -526,7 +445,6 @@
      * @param alertStyles
      * @param updateIframeStyles
      */
-<<<<<<< HEAD
     // const showApplicationUpdatedPopup = async (currentVersion, previousVersion, alertStyles) => {
     //     const promoNotification = notifications.getCurrentNotification();
     //     if (!promoNotification
@@ -566,51 +484,6 @@
     // let sendMessageTries = 0;
     // const MAX_TRIES = 500; // 2500 sec
     // const TRIES_TIMEOUT = 5000;
-=======
-    const showApplicationUpdatedPopup = async (currentVersion, previousVersion, alertStyles, updateIframeStyles) => {
-        const promoNotification = notifications.getCurrentNotification();
-        if (!promoNotification
-            && browserUtils.getMajorVersionNumber(currentVersion) === browserUtils.getMajorVersionNumber(previousVersion)
-            && browserUtils.getMinorVersionNumber(currentVersion) === browserUtils.getMinorVersionNumber(previousVersion)) {
-            // In case of no promo available or versions equivalence
-            return;
-        }
-
-        let offer = translator.getMessage('options_popup_version_update_offer');
-        let offerDesc = '';
-        let offerButtonHref = 'https://link.adtidy.org/forward.html?action=learn_about_adguard&from=version_popup&app=browser_extension';
-        let offerButtonText = translator.getMessage('options_popup_version_update_offer_button_text');
-
-        if (promoNotification) {
-            offer = promoNotification.text.title;
-            offerDesc = promoNotification.text.desc;
-            offerButtonText = promoNotification.text.btn;
-            offerButtonHref = `${promoNotification.url}&from=version_popup`;
-        }
-
-        const message = {
-            type: 'show-version-updated-popup',
-            title: translator.getMessage('options_popup_version_update_title_text', { current_version: currentVersion }),
-            description: getUpdateDescriptionMessage(currentVersion, previousVersion),
-            changelogHref: 'https://link.adtidy.org/forward.html?action=github_version_popup&from=version_popup&app=browser_extension',
-            changelogText: translator.getMessage('options_popup_version_update_changelog_text'),
-            showPromoNotification: !!promoNotification,
-            offer,
-            offerDesc,
-            offerButtonText,
-            offerButtonHref,
-            disableNotificationText: translator.getMessage('options_popup_version_update_disable_notification'),
-            alertStyles,
-            updateIframeStyles,
-        };
-
-        await sendMessageToActiveTab(message);
-    };
-
-    let sendMessageTries = 0;
-    const MAX_TRIES = 500; // 2500 sec
-    const TRIES_TIMEOUT = 5000;
->>>>>>> a8c3fa05
 
     /**
      * Tries to send message to an active tab,
@@ -1111,16 +984,11 @@
     };
 
     const init = async () => {
-<<<<<<< HEAD
-        // const response = await fetch(alertStylesUrl);
-        // const alertStyles = await response.text();
-=======
-        const alertStylesResponse = await fetch(alertStylesUrl);
-        const alertStyles = await alertStylesResponse.text();
-
-        const updateIframeStylesResponse = await fetch(updateIframeStyleUrl);
-        const updateIframeStyles = await updateIframeStylesResponse.text();
->>>>>>> a8c3fa05
+        // const alertStylesResponse = await fetch(alertStylesUrl);
+        // const alertStyles = await alertStylesResponse.text();
+
+        // const updateIframeStylesResponse = await fetch(updateIframeStyleUrl);
+        // const updateIframeStyles = await updateIframeStylesResponse.text();
 
         // update icon on event received
         listeners.addListener((event, tab, reset) => {
@@ -1206,7 +1074,6 @@
         });
 
         // on application updated event
-<<<<<<< HEAD
         // listeners.addListener((event, info) => {
         //     if (event === listeners.APPLICATION_UPDATED) {
         //         if (settings.isShowAppUpdatedNotification()) {
@@ -1214,15 +1081,6 @@
         //         }
         //     }
         // });
-=======
-        listeners.addListener((event, info) => {
-            if (event === listeners.APPLICATION_UPDATED) {
-                if (settings.isShowAppUpdatedNotification()) {
-                    showApplicationUpdatedPopup(info.currentVersion, info.prevVersion, alertStyles, updateIframeStyles);
-                }
-            }
-        });
->>>>>>> a8c3fa05
 
         // on filter auto-enabled event
         // listeners.addListener((event, enabledFilters) => {
