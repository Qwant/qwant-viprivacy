/**
 * This file is part of Adguard Browser Extension (https://github.com/AdguardTeam/AdguardBrowserExtension).
 *
 * Adguard Browser Extension is free software: you can redistribute it and/or modify
 * it under the terms of the GNU General Public License as published by
 * the Free Software Foundation, either version 3 of the License, or
 * (at your option) any later version.
 *
 * Adguard Browser Extension is distributed in the hope that it will be useful,
 * but WITHOUT ANY WARRANTY; without even the implied warranty of
 * MERCHANTABILITY or FITNESS FOR A PARTICULAR PURPOSE.  See the
 * GNU General Public License for more details.
 *
 * You should have received a copy of the GNU General Public License
 * along with Adguard Browser Extension. If not, see <http://www.gnu.org/licenses/>.
 */

/* eslint-disable max-len */
import * as TSUrlFilter from '@adguard/tsurlfilter';
import { RequestTypes, parseContentTypeFromUrlPath } from '../utils/request-types';
import { BACKGROUND_TAB_ID, toTabFromChromeTab } from '../utils/common';
import { runtimeImpl } from '../../common/common-script';
import { browser } from './browser';
import { prefs } from '../prefs';
import { log } from '../../common/log';
<<<<<<< HEAD
import { getIconImageData } from './iconsCache';
import { browserUtils } from '../utils/browser-utils';
=======
>>>>>>> 4c31af22

export const backgroundPage = (() => {
    const runtime = (function () {
        const onMessage = {
            addListener(callback) {
                // https://developer.chrome.com/extensions/runtime#event-onMessage
                runtimeImpl.onMessage.addListener((message, sender) => {
                    const senderOverride = Object.create(null);

                    if (sender.tab) {
                        senderOverride.tab = toTabFromChromeTab(sender.tab);
                    }

                    if (typeof sender.frameId !== 'undefined') {
                        senderOverride.frameId = sender.frameId;
                    }

                    return callback(message, senderOverride);
                });
            },
        };

        return {
            setUninstallURL: browser.runtime.setUninstallURL,
            reload: browser.runtime.reload,
            onMessage,
            onConnect: browser.runtime.onConnect,
            get lastError() {
                return browser.runtime.lastError;
            },
        };
    })();

    // Calculates scheme of this extension (e.g.: chrome-extension:// or moz-extension://)
    const extensionScheme = (function () {
        const url = browser.runtime.getURL('');
        if (!url) {
            return url;
        }

        const index = url.indexOf('://');
        if (index > 0) {
            return url.substring(0, index);
        }

        return url;
    })();

    /**
     * We are skipping requests to internal resources of extensions
     * (e.g. chrome-extension:// or moz-extension://... etc.)
     * @param details Request details
     * @returns {boolean}
     */
    function shouldSkipRequest(details) {
        return details.tabId === BACKGROUND_TAB_ID
            && details.url.indexOf(extensionScheme) === 0;
    }

    const linkHelper = document.createElement('a');

    /**
     * Fixing request type:
     * https://code.google.com/p/chromium/issues/detail?id=410382
     *
     * @param url Request url
     * @returns String Fixed object type
     */
    function parseRequestTypeFromUrl(url) {
        linkHelper.href = url;
        const path = linkHelper.pathname;
        let requestType = parseContentTypeFromUrlPath(path);
        if (requestType === null) {
            // https://code.google.com/p/chromium/issues/detail?id=410382
            requestType = RequestTypes.OBJECT;
        }
        return requestType;
    }

    /**
     * An array of HTTP headers.
     * Each header is represented as a dictionary containing the keys name
     * and either value or binaryValue.
     * https://developer.chrome.com/extensions/webRequest#type-HttpHeaders
     * @typedef HttpHeaders
     * @type {Array.<{ name: String, value: String, binaryValue }>}
     */

    /**
     * @typedef RequestDetails
     * @type {Object}
     * @property {String} requestUrl - request url
     * @property {String} referrerUrl - the origin where the request was initiated
     * @property {{tabId: Number}} tab - request tab with tabId in property
     * @property {Number} requestId - the ID of the request
     * @property {Number} statusCode - standard HTTP status code
     * @property {String} method - standard HTTP method
     * @property {Number} frameId - ID of current frame. Frame IDs are unique within a tab.
     * @property {Number} requestFrameId - ID of frame where request is executed
     * @property {Number} requestType - request type {@link RequestTypes}
     * @property {HttpHeaders} [requestHeaders] - the HTTP request headers
     * @property {HttpHeaders} [responseHeaders] - the HTTP response headers
     * @property {String} redirectUrl - new URL in onBeforeRedirect event
     */

    /**
     * Argument passed to the webRequest event listener.
     * Every webRequest event listener has its own object with request details.
     * To learn more see https://developer.chrome.com/extensions/webRequest or
     * https://developer.mozilla.org/en-US/Add-ons/WebExtensions/API/webRequest
     * @typedef {Object} WebRequestDetails
     */

    /**
     * Transforms raw request details from different browsers into unified format
     * @param {WebRequestDetails} details raw webRequest details
     * @returns {RequestDetails} prepared request details
     */
    function getRequestDetails(details) {
        const tab = { tabId: details.tabId };

        /**
         * FF sends http instead of ws protocol at the http-listeners layer
         * Although this is expected, as the Upgrade request is indeed an HTTP request,
         * we use a chromium based approach in this case.
         */
        if (details.type === 'websocket' && details.url.indexOf('http') === 0) {
            details.url = details.url.replace(/^http(s)?:/, 'ws$1:');
        }

        // https://developer.chrome.com/extensions/webRequest#event-onBeforeRequest
        const requestDetails = {
            requestUrl: details.url,    // request url
            url: details.url,
            tab,                        // request tab,
            tabId: details.tabId,
            requestId: details.requestId,
            statusCode: details.statusCode,
            method: details.method,
        };

        let frameId = 0;        // id of this frame (only for main_frame and sub_frame types)
        let requestFrameId = 0; // id of frame where request is executed
        let requestType;        // request type

        switch (details.type) {
            case 'main_frame':
                frameId = 0;
                requestType = RequestTypes.DOCUMENT;
                break;
            case 'sub_frame':
                frameId = details.frameId;
                // for sub_frame use parentFrameId as id of frame that wraps this frame
                requestFrameId = details.parentFrameId;
                requestType = RequestTypes.SUBDOCUMENT;
                break;
            default:
                requestFrameId = details.frameId;
                requestType = details.type.toUpperCase();
                break;
        }

        // Relate request to main_frame
        if (requestFrameId === -1) {
            requestFrameId = 0;
        }

        if (requestType === 'IMAGESET') {
            requestType = RequestTypes.IMAGE;
        }

        if (requestType === RequestTypes.OTHER) {
            requestType = parseRequestTypeFromUrl(details.url);
        }

        /**
         * ping type is 'ping' in Chrome
         * but Firefox considers it as 'beacon'
         */
        if (requestType === 'BEACON') {
            requestType = RequestTypes.PING;
        }

        /**
         * Use `OTHER` type as a fallback
         * https://github.com/AdguardTeam/AdguardBrowserExtension/issues/777
         */
        if (!(requestType in RequestTypes)) {
            requestType = RequestTypes.OTHER;
        }

        requestDetails.frameId = frameId;
        requestDetails.requestFrameId = requestFrameId;
        requestDetails.requestType = requestType;

        if (details.requestHeaders) {
            requestDetails.requestHeaders = details.requestHeaders;
        }

        if (details.responseHeaders) {
            requestDetails.responseHeaders = details.responseHeaders;
        }

        if (details.requestBody) {
            requestDetails.requestBody = details.requestBody;
        }

        if (details.tabId === BACKGROUND_TAB_ID) {
            // In case of background request, its details contains referrer url
            // Chrome uses `initiator`: https://developer.chrome.com/extensions/webRequest#event-onBeforeRequest
            // FF uses `originUrl`: https://developer.mozilla.org/en-US/Add-ons/WebExtensions/API/webRequest/onBeforeRequest#Additional_objects
            requestDetails.referrerUrl = details.originUrl || details.initiator;
        }
        requestDetails.originUrl = details.originUrl || details.initiator;
        requestDetails.thirdParty = TSUrlFilter.isThirdPartyRequest(requestDetails.requestUrl, requestDetails.originUrl);

        return requestDetails;
    }

    const onBeforeRequest = {
        /**
         * Wrapper for webRequest.onBeforeRequest event
         * It prepares requestDetails and passes them to the callback
         * @param callback callback function receives {RequestDetails} and handles event
         * @param {String} urls url match pattern https://developer.chrome.com/extensions/match_patterns
         * @param {string[]} types
         * @param {string[]} extraInfoSpecsDirty
         */
        addListener(callback, urls, types, extraInfoSpecsDirty) {
            const filters = {};
            if (urls) {
                filters.urls = urls;
            }
            if (types) {
                filters.types = types;
            }

            const extraInfoSpec = ['blocking'];
            if (extraInfoSpecsDirty && extraInfoSpecsDirty.length > 0) {
                extraInfoSpecsDirty.forEach((spec) => {
                    extraInfoSpec.push(spec);
                });
            }

            // https://developer.chrome.com/extensions/webRequest#event-onBeforeRequest
            browser.webRequest?.onBeforeRequest?.addListener((details) => {
                if (shouldSkipRequest(details)) {
                    return;
                }

                const requestDetails = getRequestDetails(details);
                return callback(requestDetails);
            }, filters, extraInfoSpec);
        },
    };

    /**
     * Apply 'extraHeaders' option for request/response headers access/change. See:
     * https://groups.google.com/a/chromium.org/forum/#!topic/chromium-extensions/vYIaeezZwfQ
     * https://chromium-review.googlesource.com/c/chromium/src/+/1338165
     */

    const onBeforeSendHeadersExtraInfoSpec = ['requestHeaders', 'blocking'];
    const onHeadersReceivedExtraInfoSpec = ['responseHeaders', 'blocking'];

    if (browser.webRequest && typeof browser.webRequest.OnBeforeSendHeadersOptions !== 'undefined'
        && browser.webRequest.OnBeforeSendHeadersOptions.hasOwnProperty('EXTRA_HEADERS')) {
        onBeforeSendHeadersExtraInfoSpec.push('extraHeaders');
    }

    if (browser.webRequest && typeof browser.webRequest.OnHeadersReceivedOptions !== 'undefined'
        && browser.webRequest.OnHeadersReceivedOptions.hasOwnProperty('EXTRA_HEADERS')) {
        onHeadersReceivedExtraInfoSpec.push('extraHeaders');
    }

    const onHeadersReceived = {
        /**
         * Wrapper for webRequest.onHeadersReceived event
         * It prepares requestDetails and passes them to the callback
         * @param callback callback function receives {RequestDetails} and handles event
         * @param {Array.<String>} urls url match pattern https://developer.chrome.com/extensions/match_patterns
         */
        addListener(callback, urls) {
            browser.webRequest?.onHeadersReceived?.addListener((details) => {
                if (shouldSkipRequest(details)) {
                    return;
                }

                const requestDetails = getRequestDetails(details);
                const result = callback(requestDetails);
                if (result) {
                    return 'responseHeaders' in result ? { responseHeaders: result.responseHeaders } : {};
                }
            }, urls ? { urls } : {}, onHeadersReceivedExtraInfoSpec);
        },
    };

    const onBeforeSendHeaders = {
        /**
         * Wrapper for webRequest.onBeforeSendHeaders event
         * It prepares requestDetails and passes them to the callback
         * @param callback callback function receives {RequestDetails} and handles event
         * @param {Array.<String>} urls url match pattern https://developer.chrome.com/extensions/match_patterns
         */
        addListener(callback, urls) {
            let requestFilter = {};
            /**
             * Sometimes extraHeaders option of onBeforeSendHeaders handler is blocking network
             * https://github.com/AdguardTeam/AdguardBrowserExtension/issues/1634
             * https://github.com/AdguardTeam/AdguardBrowserExtension/issues/1644
             * https://bugs.chromium.org/p/chromium/issues/detail?id=938560
             * https://bugs.chromium.org/p/chromium/issues/detail?id=1075905
             * This issue was fixed in the Canary v85.0.4178.0 and would be fixed
             * in the Chrome with the same version
             * Until v85 we have decided to filter requests with types:
             * 'stylesheet', 'script', 'media'
             */
            if (prefs.browser === 'Chrome' && prefs.chromeVersion < 85) {
                const allTypes = [
                    'main_frame',
                    'sub_frame',
                    'stylesheet',
                    'script',
                    'image',
                    'font',
                    'object',
                    'xmlhttprequest',
                    'ping',
                    'csp_report',
                    'media',
                    'websocket',
                    'other',
                ];
                // this request types block requests, if use them with extraHeaders and blocking options
                const nonExtraHeadersTypes = ['stylesheet', 'script', 'media'];
                const extraHeadersTypes = allTypes.filter(type => !nonExtraHeadersTypes.includes(type));
                // Assign instead of spread used because FF begin to support them from v55
                // https://caniuse.com/#feat=mdn-javascript_operators_spread_spread_in_object_literals
                requestFilter = Object.assign(requestFilter, { types: extraHeadersTypes });
            }

            if (urls) {
                // Assign instead of spread used because FF begin to support them from v55
                // https://caniuse.com/#feat=mdn-javascript_operators_spread_spread_in_object_literals
                requestFilter = Object.assign(requestFilter, { urls });
            }

            browser.webRequest?.onBeforeSendHeaders?.addListener((details) => {
                if (shouldSkipRequest(details)) {
                    return;
                }

                const requestDetails = getRequestDetails(details);
                const result = callback(requestDetails);
                if (result) {
                    return 'requestHeaders' in result ? { requestHeaders: result.requestHeaders } : {};
                }
            }, requestFilter, onBeforeSendHeadersExtraInfoSpec);
        },
    };

    const onResponseStarted = {
        /**
         * Wrapper for webRequest.onResponseStarted event
         * It prepares requestDetails and passes them to the callback
         * @param callback callback function receives {RequestDetails} and handles event
         * @param {String} urls url match pattern https://developer.chrome.com/extensions/match_patterns
         */
        addListener(callback, urls) {
            browser.webRequest?.onResponseStarted?.addListener((details) => {
                if (shouldSkipRequest(details)) {
                    return;
                }
                const requestDetails = getRequestDetails(details);
                return callback(requestDetails);
            }, urls ? { urls } : {}, ['responseHeaders']);
        },
    };

    const onErrorOccurred = {
        /**
         * Wrapper for webRequest.onErrorOccurred event
         * It prepares requestDetails and passes them to the callback
         * @param callback callback function receives {RequestDetails} and handles event
         * @param {String} urls url match pattern https://developer.chrome.com/extensions/match_patterns
         */
        addListener(callback, urls) {
            browser.webRequest?.onErrorOccurred?.addListener((details) => {
                if (shouldSkipRequest(details)) {
                    return;
                }
                const requestDetails = getRequestDetails(details);
                return callback(requestDetails);
            }, urls ? { urls } : {});
        },
    };

    const onCompleted = {
        /**
         * Wrapper for webRequest.onCompleted event
         * It prepares requestDetails and passes them to the callback
         * @param callback callback function receives {RequestDetails} and handles event
         * @param {String} urls url match pattern https://developer.chrome.com/extensions/match_patterns
         */
        addListener(callback, urls) {
            browser.webRequest?.onCompleted?.addListener((details) => {
                if (shouldSkipRequest(details)) {
                    return;
                }
                const requestDetails = getRequestDetails(details);
                return callback(requestDetails);
            }, urls ? { urls } : {}, ['responseHeaders']);
        },
    };

    const onBeforeRedirect = {
        /**
         * Wrapper for webRequest.onBeforeRedirect event
         * It prepares requestDetails and passes them to the callback
         * @param callback callback function receives {RequestDetails} and handles event
         * @param {Array.<String>} urls url match pattern https://developer.chrome.com/extensions/match_patterns
         */
        addListener(callback, urls) {
            browser.webRequest?.onBeforeRedirect?.addListener((details) => {
                if (shouldSkipRequest(details)) {
                    return;
                }
                const requestDetails = getRequestDetails(details);
                requestDetails.redirectUrl = details.redirectUrl;
                return callback(requestDetails);
            }, urls ? { urls } : {});
        },
    };

    /**
     * Gets URL of a file that belongs to our extension
     * https://developer.chrome.com/apps/runtime#method-getURL
     */
    // eslint-disable-next-line prefer-destructuring
    const getURL = browser.runtime.getURL;

    const app = {

        /**
         * Extension ID
         */
        getId() {
            return browser.runtime.id;
        },

        /**
         * Gets extension scheme
         * @returns "chrome-extension" for Chrome," ms-browser-extension" for Edge
         */
        getUrlScheme() {
            const url = backgroundPage.getURL('test.html');
            const index = url.indexOf('://');
            return url.substring(0, index);
        },

        /**
         * Extension version
         */
        getVersion() {
            return browser.runtime.getManifest().version;
        },

        /**
         * Extension UI locale
         */
        getLocale() {
            return browser.i18n.getUILanguage();
        },

        /**
         * Returns extension's full url
         */
        getExtensionUrl() {
            const url = getURL('');
            return url.substring(0, url.length - 1);
        },

        /**
         * If referrer of request contains full url of extension,
         * then this request is considered as extension's own request
         * (e.g. request for filter downloading)
         * https://github.com/AdguardTeam/AdguardBrowserExtension/issues/1437
         * @param referrerUrl
         * @returns {boolean}
         */
        isOwnRequest(referrerUrl) {
            return referrerUrl && referrerUrl.indexOf(this.getExtensionUrl()) === 0;
        },
    };

    const webRequest = {
        onBeforeRequest,
        handlerBehaviorChanged: browser.webRequest?.handlerBehaviorChanged,
        onCompleted,
        onErrorOccurred,
        onHeadersReceived,
        onBeforeSendHeaders,
        onResponseStarted,
        onBeforeRedirect,
        webSocketSupported: browser.webRequest && typeof browser.webRequest.ResourceType !== 'undefined'
            && browser.webRequest.ResourceType.WEBSOCKET === 'websocket',
        filterResponseData: browser.webRequest?.filterResponseData,
    };

    const onCreatedNavigationTarget = {

        addListener(callback) {
            // https://developer.mozilla.org/en-US/Add-ons/WebExtensions/API/webNavigation/onCreatedNavigationTarget#Browser_compatibility
            if (!browser.webNavigation || typeof browser.webNavigation.onCreatedNavigationTarget === 'undefined') {
                return;
            }

            browser.webNavigation.onCreatedNavigationTarget.addListener((details) => {
                if (details.tabId === BACKGROUND_TAB_ID) {
                    return;
                }

                callback({
                    tabId: details.tabId,
                    sourceTabId: details.sourceTabId,
                    url: details.url,
                });
            });
        },
    };

    const onCommitted = {
        /**
         * Wrapper for webNavigation.onCommitted event
         * It prepares webNavigation details and passes them to the callback
         * @param callback callback function receives object similar to {RequestDetails}
         * and handles event
         */
        addListener(callback) {
            if (!browser.webNavigation) return;
            // https://developer.chrome.com/extensions/webNavigation#event-onCommitted
            browser.webNavigation.onCommitted.addListener((details) => {
                // makes webNavigation.onCommitted details similar to webRequestDetails
                details.requestType = details.frameId === 0
                    ? RequestTypes.DOCUMENT
                    : RequestTypes.SUBDOCUMENT;
                details.tab = { tabId: details.tabId };
                details.requestUrl = details.url;
                callback(details);
            }, {
                url: [{
                    urlPrefix: 'http',
                }, {
                    urlPrefix: 'https',
                }],
            });
        },
    };

    // https://developer.chrome.com/extensions/webNavigation
    const webNavigation = {
        onCreatedNavigationTarget,
        onCommitted,
        onDOMContentLoaded: browser.webNavigation?.onDOMContentLoaded,
    };

    const browserActionSupported = typeof browser.browserAction.setIcon !== 'undefined';

    const browserAction = {
        /* eslint-disable-next-line no-unused-vars */
        async setBrowserAction(tab, icon, badge, badgeColor, badgeTextColor) {
            if (!browserActionSupported) {
                return;
            }

            const { tabId } = tab;

            const onIconReady = async () => {
                try {
                    await browser.browserAction.setBadgeText({ tabId, text: badge });
                } catch (e) {
                    log.debug(new Error(e.message));
                    return;
                }

                if (badge) {
                    try {
                        if (browserUtils.isFirefoxBrowser()) {
                            browser.browserAction.setBadgeTextColor({ tabId, color: badgeTextColor });
                        }
                        await browser.browserAction.setBadgeBackgroundColor({ tabId, color: badgeColor });
                    } catch (e) {
                        log.debug(new Error(e.message));
                    }
                }

                // title setup via manifest.json file
                // chrome.browserAction.setTitle({tabId: tabId, title: title});
            };

            /**
             * Workaround for MS Edge.
             * For some reason Edge changes the inner state of the "icon"
             * object and adds a tabId property inside.
             */
            delete icon.tabId;

            if (browser.runtime.lastError) {
                return;
            }

            try {
                // use path rather than imageData due to conversion problems in firefox for android
                // https://github.com/AdguardTeam/AdguardBrowserExtension/issues/2032
                await browser.browserAction.setIcon({ tabId, path: icon });
            } catch (e) {
                log.debug(new Error(e.message));
                return;
            }

            onIconReady();
        },
        setPopup() {
            // Do nothing. Popup is already installed in manifest file
        },
        resize() {
            // Do nothing
        },
        close() {
            // Do nothing
        },
    };

    // eslint-disable-next-line prefer-destructuring
    // const contextMenus = browser.contextMenus;

    // eslint-disable-next-line prefer-destructuring
    const i18n = browser.i18n;

    return {
        runtime,
        getURL,
        app,
        webRequest,
        webNavigation,
        browserAction,
        // contextMenus,
        i18n,
    };
})();<|MERGE_RESOLUTION|>--- conflicted
+++ resolved
@@ -23,11 +23,8 @@
 import { browser } from './browser';
 import { prefs } from '../prefs';
 import { log } from '../../common/log';
-<<<<<<< HEAD
-import { getIconImageData } from './iconsCache';
+// import { getIconImageData } from './iconsCache';
 import { browserUtils } from '../utils/browser-utils';
-=======
->>>>>>> 4c31af22
 
 export const backgroundPage = (() => {
     const runtime = (function () {
