import {
    action,
    computed,
    makeObservable,
    observable,
    runInAction,
} from 'mobx';
import { log } from '../../../common/log';
import { createSavingService, EVENTS as SAVING_FSM_EVENTS, STATES } from '../../common/components/Editor/savingFSM';
import { MIN_FILTERS_UPDATE_DISPLAY_DURATION } from '../../common/constants';
import { sleep } from '../../helpers';
import { messenger } from '../../services/messenger';
import { SEARCH_FILTERS } from '../components/Filters/Search/constants';
import {
    sortFilters,
    updateFilters,
    updateGroups,
    sortGroupsOnSearch,
} from '../components/Filters/helpers';
import { optionsStorage } from '../options-storage';
import { ANTIBANNER_GROUPS_ID, TRUSTED_TAG, WASTE_CHARACTERS } from '../../../common/constants';

const savingAllowlistService = createSavingService({
    id: 'allowlist',
    services: {
        saveData: async (_, e) => {
            /**
             * If saveAllowlist executes faster than MIN_EXECUTION_TIME_REQUIRED_MS we increase
             * execution time for smoother user experience
             */
            const MIN_EXECUTION_TIME_REQUIRED_MS = 500;
            const start = Date.now();
            await messenger.saveAllowlist(e.value);
            const end = Date.now();
            const timePassed = end - start;
            if (timePassed < MIN_EXECUTION_TIME_REQUIRED_MS) {
                await sleep(MIN_EXECUTION_TIME_REQUIRED_MS - timePassed);
            }
        },
    },
});

class SettingsStore {
    KEYS = {
        ALLOW_ACCEPTABLE_ADS: 'allowAcceptableAds',
        BLOCK_KNOWN_TRACKERS: 'blockKnownTrackers',
        STRIP_TRACKING_PARAMETERS: 'stripTrackingParameters',
    };

    @observable settings = null;

    @observable optionsReadyToRender = false;

    @observable version = null;

    @observable filters = [];

    @observable categories = [];

    @observable visibleFilters = [];

    @observable rulesCount = 0;

    @observable allowAcceptableAds = null;

    @observable blockKnownTrackers = null;

    @observable stripTrackingParameters = null;

    @observable allowlist = '';

    @observable savingAllowlistState = savingAllowlistService.initialState.value;

    @observable filtersUpdating = false;

    @observable selectedGroupId = null;

    @observable isChrome = null;

    @observable searchInput = '';

    @observable searchSelect = SEARCH_FILTERS.ALL;

    @observable allowlistEditorContentChanged = false;

    @observable allowlistEditorWrap = null;

    @observable fullscreenUserRulesEditorIsOpen = false;

    @observable allowlistSizeReset = false;

    constructor(rootStore) {
        makeObservable(this);
        this.rootStore = rootStore;

        savingAllowlistService.onTransition((state) => {
            runInAction(() => {
                this.savingAllowlistState = state.value;
                if (state.value === STATES.SAVING) {
                    this.allowlistEditorContentChanged = false;
                }
            });
        });
    }

    @action
    async requestOptionsData(firstRender) {
        const data = await messenger.getOptionsData();
        if (!data) {
            log.error('requestOptionsData: messenger.getOptionsData empty response. firstRender={0}', firstRender);
            return;
        }

        runInAction(() => {
            this.settings = data.settings;
            // on first render we sort filters to show enabled on the top
            // filter should remain on the same place event after being enabled or disabled
            if (firstRender) {
                this.setFilters(sortFilters(data.filtersMetadata.filters));
            } else {
                // on the next filters updates, we update filters keeping order
                this.setFilters(updateFilters(this.filters, data.filtersMetadata.filters));
            }
            // do not rerender groups on its turning on/off while searching
            if (this.isSearching) {
                this.setGroups(updateGroups(this.categories, data.filtersMetadata.categories));
            } else {
                this.setGroups(data.filtersMetadata.categories);
            }
            this.rulesCount = data.filtersInfo.rulesCount;
            this.version = data.appVersion;
            this.constants = data.constants;
            this.setAllowAcceptableAds(data.filtersMetadata.filters);
            this.setBlockKnownTrackers(data.filtersMetadata.filters);
            this.setStripTrackingParameters(data.filtersMetadata.filters);
            this.isChrome = data.environmentOptions.isChrome;
            this.optionsReadyToRender = true;
            this.fullscreenUserRulesEditorIsOpen = data.fullscreenUserRulesEditorIsOpen;
        });
    }

    @action
    updateRulesCount(rulesCount) {
        this.rulesCount = rulesCount;
    }

    @action
    setSelectedGroupId(dirtyGroupId) {
        const groupId = Number.parseInt(dirtyGroupId, 10);

        if (Number.isNaN(groupId)) {
            this.selectedGroupId = null;
        } else {
            const groupExists = this.categories.find((category) => category.groupId === groupId);
            if (groupExists) {
                this.selectedGroupId = groupId;
            } else {
                this.selectedGroupId = null;
            }
        }
    }

    @action
    updateSetting(settingId, value) {
        this.settings.values[settingId] = value;
        messenger.changeUserSetting(settingId, value);
    }

    async setFilterRelatedSettingState(filterId, optionKey, enabled) {
        const prevValue = this[optionKey];
        this[optionKey] = enabled;
        try {
            const relatedFilter = this.filters
                .find((f) => f.filterId === filterId);

            if (enabled) {
                await messenger.enableFilter(filterId);
                await this.updateGroupSetting(relatedFilter.groupId, enabled);
            } else {
                await messenger.disableFilter(filterId);
            }

            relatedFilter.enabled = enabled;
            this.refreshFilter(relatedFilter);
        } catch (e) {
            runInAction(() => {
                this[optionKey] = prevValue;
            });
        }
    }

    @action
    async setAllowAcceptableAdsState(enabled) {
        const { SEARCH_AND_SELF_PROMO_FILTER_ID } = this.constants.AntiBannerFiltersId;
        await this.setFilterRelatedSettingState(
            SEARCH_AND_SELF_PROMO_FILTER_ID,
            this.KEYS.ALLOW_ACCEPTABLE_ADS,
            !enabled,
        );
    }

    @action
    async setBlockKnownTrackersState(enabled) {
        const { TRACKING_FILTER_ID } = this.constants.AntiBannerFiltersId;
        await this.setFilterRelatedSettingState(
            TRACKING_FILTER_ID,
            this.KEYS.BLOCK_KNOWN_TRACKERS,
            enabled,
        );
    }

    @action
    async setStripTrackingParametersState(enabled) {
        const { URL_TRACKING_FILTER_ID } = this.constants.AntiBannerFiltersId;
        await this.setFilterRelatedSettingState(
            URL_TRACKING_FILTER_ID,
            this.KEYS.STRIP_TRACKING_PARAMETERS,
            enabled,
        );
    }

    setSetting(filtersId, settingKey, filters) {
        const relatedFilter = filters
            .find((f) => f.filterId === filtersId);
        this[settingKey] = !!relatedFilter?.enabled || false;
    }

    @action
    setAllowAcceptableAds(filters) {
        const { SEARCH_AND_SELF_PROMO_FILTER_ID } = this.constants.AntiBannerFiltersId;
        this.setSetting(SEARCH_AND_SELF_PROMO_FILTER_ID, this.KEYS.ALLOW_ACCEPTABLE_ADS, filters);
    }

    @action
    setBlockKnownTrackers(filters) {
        const { TRACKING_FILTER_ID } = this.constants.AntiBannerFiltersId;
        this.setSetting(TRACKING_FILTER_ID, this.KEYS.BLOCK_KNOWN_TRACKERS, filters);
    }

    @action
    setStripTrackingParameters(filters) {
        const { URL_TRACKING_FILTER_ID } = this.constants.AntiBannerFiltersId;
        this.setSetting(URL_TRACKING_FILTER_ID, this.KEYS.STRIP_TRACKING_PARAMETERS, filters);
    }

    isFilterEnabled(filterId) {
        const filter = this.filters
            .find((f) => f.filterId === filterId);
        return filter.enabled;
    }

    isCategoryEnabled(categoryId) {
        const category = this.categories
            .find((c) => c.groupId === categoryId);
        return category.enabled;
    }

    isAllowAcceptableAdsFilterEnabled() {
        const { SEARCH_AND_SELF_PROMO_FILTER_ID } = this.constants.AntiBannerFiltersId;
        this.isFilterEnabled(SEARCH_AND_SELF_PROMO_FILTER_ID);
    }

    isBlockKnownTrackersFilterEnabled() {
        const { TRACKING_FILTER_ID } = this.constants.AntiBannerFiltersId;
        this.isFilterEnabled(TRACKING_FILTER_ID);
    }

    isStripTrackingParametersFilterEnabled() {
        const { URL_TRACKING_FILTER_ID } = this.constants.AntiBannerFiltersId;
        this.isFilterEnabled(URL_TRACKING_FILTER_ID);
    }

    @computed
    get lastUpdateTime() {
        return Math.max(...this.filters.map((filter) => filter.lastCheckTime || 0));
    }

    @action
    async updateGroupSetting(id, enabled) {
        await messenger.updateGroupStatus(id, enabled);
        runInAction(() => {
            const groupId = parseInt(id, 10);
            if (groupId === ANTIBANNER_GROUPS_ID.OTHER_FILTERS_GROUP_ID
                && this.isAllowAcceptableAdsFilterEnabled()) {
                this.allowAcceptableAds = enabled;
            } else if (groupId === ANTIBANNER_GROUPS_ID.PRIVACY_FILTERS_GROUP_ID) {
                // if (this.isBlockKnownTrackersFilterEnabled()) {
                //     this.blockKnownTrackers = enabled;
                // }
                // if (this.isStripTrackingParametersFilterEnabled()) {
                //     this.stripTrackingParameters = enabled;
                // }
            }
            this.categories.forEach((group) => {
                if (group.groupId === groupId) {
                    if (enabled) {
                        // eslint-disable-next-line no-param-reassign
                        group.enabled = true;
                    } else {
                        // eslint-disable-next-line no-param-reassign
                        delete group.enabled;
                    }
                }
            });
        });
    }

    @action
    refreshFilters(updatedFilters) {
        if (updatedFilters && updatedFilters.length) {
            updatedFilters.forEach((filter) => this.refreshFilter(filter));
        }
    }

    @action
    refreshFilter(filter) {
        if (!filter) {
            return;
        }

        const idx = this.filters.findIndex((f) => f.filterId === filter.filterId);
        if (idx !== -1) {
            Object.keys(filter).forEach((key) => {
                this.filters[idx][key] = filter[key];
            });
        }
    }

    @action
    setFilterEnabledState = (rawFilterId, enabled) => {
        const filterId = parseInt(rawFilterId, 10);
        this.filters.forEach((filter) => {
            if (filter.filterId === filterId) {
                // eslint-disable-next-line no-param-reassign
                filter.enabled = !!enabled;
            }
        });
        this.visibleFilters.forEach((filter) => {
            if (filter.filterId === filterId) {
                // eslint-disable-next-line no-param-reassign
                filter.enabled = !!enabled;
            }
        });
    };

    @action
    async updateFilterSetting(rawFilterId, enabled) {
        const filterId = Number.parseInt(rawFilterId, 10);
        this.setFilterEnabledState(filterId, enabled);
        try {
            const filters = await messenger.updateFilterStatus(filterId, enabled);
            this.refreshFilters(filters);
            // update allow acceptable ads setting
            if (filterId === this.constants.AntiBannerFiltersId.SEARCH_AND_SELF_PROMO_FILTER_ID) {
                this.allowAcceptableAds = enabled;
            } else if (filterId === this.constants.AntiBannerFiltersId.TRACKING_FILTER_ID) {
                this.blockKnownTrackers = enabled;
            } else if (filterId === this.constants.AntiBannerFiltersId.URL_TRACKING_FILTER_ID) {
                this.stripTrackingParameters = enabled;
            }
        } catch (e) {
            log.error(e);
            this.setFilterEnabledState(filterId, !enabled);
        }
    }

    @action
    setFiltersUpdating(value) {
        this.filtersUpdating = value;
    }

    @action
    async updateFilters() {
        this.setFiltersUpdating(true);
        try {
            const filtersUpdates = await messenger.updateFilters();
            this.refreshFilters(filtersUpdates);
            setTimeout(() => {
                this.setFiltersUpdating(false);
            }, MIN_FILTERS_UPDATE_DISPLAY_DURATION);
            return filtersUpdates;
        } catch (error) {
            this.setFiltersUpdating(false);
            throw error;
        }
    }

    @action
    async addCustomFilter(filter) {
        const newFilter = await messenger.addCustomFilter(filter);

        if (!newFilter) {
            return;
        }

        runInAction(() => {
            this.filters.push(newFilter);

            if (this.searchSelect !== SEARCH_FILTERS.ALL) {
                this.setSearchSelect(SEARCH_FILTERS.ALL);
            }
        });
    }

    @action
    async removeCustomFilter(filterId) {
        await messenger.removeCustomFilter(filterId);
        runInAction(() => {
            this.setFilters(this.filters.filter((filter) => filter.filterId !== filterId));
            this.setVisibleFilters(this.visibleFilters.filter((filter) => {
                return filter.filterId !== filterId;
            }));
        });
    }

    @action
    setAllowlist = (allowlist) => {
        this.allowlist = allowlist;
    };

    @action
    getAllowlist = async () => {
        try {
            const { content } = await messenger.getAllowlist();
            this.setAllowlist(content);
        } catch (e) {
            log.debug(e);
        }
    };

    @action
    appendAllowlist = async (allowlist) => {
        await this.saveAllowlist(this.allowlist.concat('\n', allowlist));
    };

    @action
    saveAllowlist = async (allowlist) => {
        await savingAllowlistService.send(SAVING_FSM_EVENTS.SAVE, { value: allowlist });
    };

    @action
    setAllowlistEditorContentChangedState = (state) => {
        this.allowlistEditorContentChanged = state;
    };

    @action
    setSearchInput = (value) => {
        this.searchInput = value;
        this.sortFilters();
        this.sortSearchGroups();
        this.selectVisibleFilters();
    };

    @action
    setSearchSelect = (value) => {
        this.searchSelect = value;
        this.sortFilters();
        this.sortSearchGroups();
        this.selectVisibleFilters();
    };

    @computed
    get isSearching() {
        return this.searchSelect !== SEARCH_FILTERS.ALL || this.searchInput;
    }

    /**
     * We do not sort filters on every filters data update for better UI experience
     * Filters sort happens when user exits from filters group, or changes search filters
     */
    @action
    sortFilters = () => {
        this.setFilters(sortFilters(this.filters));
    };

    @action
    setFilters = (filters) => {
        this.filters = filters;
    };

    @action
    setVisibleFilters = (visibleFilters) => {
        this.visibleFilters = visibleFilters;
    };

    /**
     * We do not sort groups while search on every groups data update for better UI experience
     * Groups sort happens only when user changes search filters
     */
    @action
    sortSearchGroups = () => {
        this.setGroups(sortGroupsOnSearch(this.categories));
    };

    @action
    setGroups = (categories) => {
        this.categories = categories;
    };

    /**
     * We use visibleFilters for better UI experience, in order not to hide filter
     * when user enables/disables filter when he has chosen search filters
     * We update visibleFilters when search filters are updated
     *
     */
    @action
    selectVisibleFilters = () => {
        this.visibleFilters = this.filters.filter((filter) => {
            let searchMod;
            switch (this.searchSelect) {
                case SEARCH_FILTERS.ENABLED:
                    searchMod = filter.enabled;
                    break;
                case SEARCH_FILTERS.DISABLED:
                    searchMod = !filter.enabled;
                    break;
                default:
                    searchMod = true;
            }

            return searchMod;
        });
    };

    @computed
    get filtersToRender() {
        const searchInputString = this.searchInput.replace(WASTE_CHARACTERS, '\\$&');
        const searchQuery = new RegExp(searchInputString, 'ig');

        let selectedFilters;
        if (this.isSearching) {
            selectedFilters = this.visibleFilters;
        } else {
            selectedFilters = this.filters;
        }

        return selectedFilters
            .filter((filter) => {
                if (Number.isInteger(this.selectedGroupId)) {
                    return filter.groupId === this.selectedGroupId;
                }
                return true;
            })
            .filter((filter) => {
                const nameIsMatching = filter.name.match(searchQuery);
                if (nameIsMatching) {
                    return true;
                }

                if (filter.tagsDetails) {
                    // eslint-disable-next-line max-len
                    const tagKeywordIsMatching = filter.tagsDetails.some((tag) => `#${tag.keyword}`.match(searchQuery));
                    if (tagKeywordIsMatching) {
                        return true;
                    }
                }

                // AG-10491
                if (filter.trusted && filter.trusted === true) {
                    const trustedTagMatching = `#${TRUSTED_TAG}`.match(searchQuery);
                    if (trustedTagMatching) {
                        return true;
                    }
                }

                return false;
            });
    }

    @computed
    get appearanceTheme() {
        if (!this.settings) {
            return null;
        }

        return this.settings.values[this.settings.names.APPEARANCE_THEME];
    }

    @computed
    get showAdguardPromoInfo() {
        if (!this.settings) {
            return null;
        }
        return !this.settings.values[this.settings.names.DISABLE_SHOW_ADGUARD_PROMO_INFO];
    }

    @action
    async hideAdguardPromoInfo() {
        await this.updateSetting(this.settings.names.DISABLE_SHOW_ADGUARD_PROMO_INFO, true);
    }

    @computed
    get allowlistEditorWrapState() {
        if (this.allowlistEditorWrap === null) {
            this.allowlistEditorWrap = optionsStorage.getItem(
                optionsStorage.KEYS.ALLOWLIST_EDITOR_WRAP,
            );
        }
        return this.allowlistEditorWrap;
    }

    @action
    toggleAllowlistEditorWrap() {
        this.allowlistEditorWrap = !this.allowlistEditorWrap;
        optionsStorage.setItem(
            optionsStorage.KEYS.ALLOWLIST_EDITOR_WRAP,
            this.allowlistEditorWrap,
        );
    }

    @computed
    get footerRateShowState() {
        return !this.settings.values[this.settings.names.HIDE_RATE_BLOCK];
    }

    @action
    async hideFooterRateShow() {
        await this.updateSetting(this.settings.names.HIDE_RATE_BLOCK, true);
    }

    @action
    setFullscreenUserRulesEditorState(isOpen) {
        this.fullscreenUserRulesEditorIsOpen = isOpen;
    }

    @computed
    get isFullscreenUserRulesEditorOpen() {
        return this.fullscreenUserRulesEditorIsOpen;
    }

    @computed
    get userFilterEnabledSettingId() {
        return this.settings.names.USER_FILTER_ENABLED;
    }

    @computed
    get userFilterEnabled() {
        return this.settings.values[this.userFilterEnabledSettingId];
    }

    @action
    setAllowlistSizeReset(value) {
        this.allowlistSizeReset = value;
    }

    @computed
<<<<<<< HEAD
    get protectionLevel() {
        return this?.settings?.values?.['protection-level'];
    }

    @computed
    get arePermissionsRejected() {
        return !!this?.settings?.values?.['permissions-rejected'];
    }

    @action
    async setProtectionLevel(value) {
        this.updateSetting('protection-level', value);
=======
    get isUpdateFiltersButtonActive() {
        return this.filters.some((filter) => filter.enabled
            && this.isCategoryEnabled(filter.groupId));
>>>>>>> 4c31af22
    }
}

export default SettingsStore;<|MERGE_RESOLUTION|>--- conflicted
+++ resolved
@@ -644,7 +644,6 @@
     }
 
     @computed
-<<<<<<< HEAD
     get protectionLevel() {
         return this?.settings?.values?.['protection-level'];
     }
@@ -657,11 +656,12 @@
     @action
     async setProtectionLevel(value) {
         this.updateSetting('protection-level', value);
-=======
+    }
+
+    @computed
     get isUpdateFiltersButtonActive() {
         return this.filters.some((filter) => filter.enabled
             && this.isCategoryEnabled(filter.groupId));
->>>>>>> 4c31af22
     }
 }
 
