<<<<<<< HEAD
import {
    Flex, IconArrowLeftLine, Text, Box,
} from '@qwant/qwant-ponents';
=======
import { Flex, IconArrowLeftLine, Text } from '@qwant/qwant-ponents';
>>>>>>> 4286c5de
import { t } from '~src/common/translators/reactTranslator';
import { useLocation, useNavigate } from 'react-router-dom';
import { QwantLogo } from '~src/pages/common/components/QwantLogo/QwantLogo';
import React from 'react';
import { browserUtils } from '~src/background/utils/browser-utils';
import Styles from './Popup.module.scss';

const MainHeaderMobile = () => {
    const onClose = () => {
        window.close();
    };

    return (
        <Box px="s" py="xs">
            <Flex alignCenter className={Styles.BackButtonMobile}>
                <Box as="button" onClick={onClose}>
                    <IconArrowLeftLine width={24} height={24} />
                </Box>
                <QwantLogo withSquare height={40} />
            </Flex>
        </Box>
    );
};

export function PopupHeader() {
    const navigate = useNavigate();
    const location = useLocation();

    if (location.pathname === '/main') {
        if (browserUtils.isMobileQwant()) {
            return <MainHeaderMobile />;
        }

        return (
            <Flex between alignCenter mb="s">
                <QwantLogo withSquare height={44} width={224} />
            </Flex>
        );
    }

    return (
        <Box pt="s" px="s">
            <Text typo="body-2" color="primary" raw>
                <Flex alignCenter mb="s" as="button" onClick={() => navigate('/main')} className={Styles.PopupBack}>
                    <IconArrowLeftLine width={24} height={24} />
                    {t('back')}
                </Flex>
            </Text>
        </Box>
    );
}<|MERGE_RESOLUTION|>--- conflicted
+++ resolved
@@ -1,10 +1,6 @@
-<<<<<<< HEAD
 import {
     Flex, IconArrowLeftLine, Text, Box,
 } from '@qwant/qwant-ponents';
-=======
-import { Flex, IconArrowLeftLine, Text } from '@qwant/qwant-ponents';
->>>>>>> 4286c5de
 import { t } from '~src/common/translators/reactTranslator';
 import { useLocation, useNavigate } from 'react-router-dom';
 import { QwantLogo } from '~src/pages/common/components/QwantLogo/QwantLogo';
