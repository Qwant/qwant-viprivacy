{
<<<<<<< HEAD
  "back": {
    "message": "Back"
  },
  "blocking_pages_btn_proceed": {
    "message": "Proceed anyway"
  },
  "blocking_pages_page_title": {
    "message": "Access denied"
  },
  "blocking_pages_rule_content_description": {
    "message": "%name% prevented this page from loading because it was flagged as a tracking resource."
  },
  "blocking_pages_rule_content_title": {
    "message": "Blocked by %name%"
  },
  "delete": {
    "message": "Delete"
  },
  "description": {
    "message": "Qwant VIPrivacy sets qwant.com as your default search engine, blocks trackers for you to protect your personal data while you browse"
  },
  "error_label": {
    "message": "Error:"
  },
  "global_stats": {
    "message": "Cumulative statistics"
  },
  "global_stats_disable_action": {
    "message": "Disable statistics"
  },
  "global_stats_disable_action_confirm": {
    "message": "Confirm disable statistics"
  },
  "global_stats_disable_description": {
    "message": "With this action, all cumulative statistics so far will be lost."
  },
  "global_stats_disable_title": {
    "message": "Disable extension statistics"
  },
  "global_stats_disabled": {
    "message": "Currently disabled"
  },
  "global_stats_disabled_short": {
    "message": "Disabled"
  },
  "global_stats_empty": {
    "message": "Nothing yet"
  },
  "global_stats_enable": {
    "message": "Enable statistics"
  },
  "global_stats_enabled_success": {
    "message": "Statistics activated! Start browsing the web, and your numbers will be displayed here."
  },
  "infos": {
    "message": "Info"
  },
  "loading_reload_cta": {
    "message": "Reload"
  },
  "missing_permissions_cta_button_popup": {
    "message": "Enable protection"
  },
  "missing_permissions_default_search_engine_description": {
    "message": "Every query you put in the address bar goes to Qwant."
  },
  "missing_permissions_default_search_engine_title": {
    "message": "Qwant is your default search engine"
  },
  "missing_permissions_disabled_description": {
    "message": "Your data remains confidential when you search on Qwant, but the trackers and cookies blocking is not activated."
  },
  "missing_permissions_disabled_title": {
    "message": "The protection is disabled"
  },
  "name": {
    "message": "Qwant VIPrivacy"
  },
  "new": {
    "message": "New"
  },
  "onboarding_step_alert_permission_description": {
    "message": "We recommend that you choose Qwant as your default search engine. If you have change your mind"
  },
  "onboarding_step_alert_permission_description_cta": {
    "message": "request the permissions"
  },
  "onboarding_step_alert_permission_title": {
    "message": "You have refused the required browser permissions."
  },
  "onboarding_step_mode_description": {
    "message": "You can change your choice at any time by clicking on the icon"
  },
  "onboarding_step_mode_search": {
    "message": "Search"
  },
  "onboarding_step_mode_search_description": {
    "message": "Default search engine"
  },
  "onboarding_step_mode_search_protection": {
    "message": "Search & Protection"
  },
  "onboarding_step_mode_search_protection_description": {
    "message": "Default search engine with protection against trackers and cookies"
  },
  "onboarding_step_mode_title": {
    "message": "Choose your preference"
  },
  "onboarding_step_protection_level_description": {
    "message": "You can change your choice at any time by clicking on the Qwant VIPrivacy icon."
  },
  "onboarding_step_protection_level_title": {
    "message": "Choose your level of protection"
  },
  "onboarding_step_request_permissions_description": {
    "message": "<b>Qwant VIP</b>rivacy blocks trackers and refuses cookies for you. Your personal data is protected on all sites when you browse."
  },
  "onboarding_step_request_permissions_title": {
    "message": "Browse safely with Qwant VIPrivacy"
  },
  "onboarding_step_telemetry_checkbox_label": {
    "message": "Send anonymous usage statistics and error reports"
  },
  "onboarding_step_telemetry_description": {
    "message": "Share your feedback anonymously to help us improve your protection."
  },
  "onboarding_step_telemetry_title": {
    "message": "Help us improve Qwant VIPrivacy"
  },
  "onboarding_step_thank_you_chrome_1_description": {
    "message": "In the Chrome toolbar."
  },
  "onboarding_step_thank_you_chrome_1_title": {
    "message": "Pin Qwant VIPrivacy"
  },
  "onboarding_step_thank_you_chrome_2_description": {
    "message": "On your first search, select « Keep it » when Chrome prompts you."
  },
  "onboarding_step_thank_you_chrome_2_title": {
    "message": "Make sure you keep Qwant as your default search engine."
  },
  "onboarding_step_thank_you_description": {
    "message": "Now, "
  },
  "onboarding_step_thank_you_edge_1_description": {
    "message": "In the « Extension »  menu, then « Manage Extensions »"
  },
  "onboarding_step_thank_you_edge_1_title": {
    "message": "Enable Qwant VIPrivacy"
  },
  "onboarding_step_thank_you_edge_2_description": {
    "message": "And follow your stats in real time"
  },
  "onboarding_step_thank_you_edge_2_title": {
    "message": "Pin Qwant VIPrivacy"
  },
  "onboarding_step_thank_you_features": {
    "message": "Zero tracking of your searches; Zero advertising tracking; Zero sale of your personal data"
  },
  "onboarding_step_thank_you_title": {
    "message": "Congrats!"
  },
  "onboarding_stepper_authorize": {
    "message": "Request authorization"
  },
  "onboarding_stepper_finish": {
    "message": "Finish"
  },
  "onboarding_stepper_i_understand": {
    "message": "I understand"
  },
  "onboarding_stepper_lets_go": {
    "message": "Let's go!"
  },
  "onboarding_stepper_next_step": {
    "message": "Continue"
  },
  "popup_about_title": {
    "message": "Information"
  },
  "popup_main_nbr_blocked_elements_domain": {
    "message": "on <b>%domain%</b>"
  },
  "popup_main_problem_disable_protection": {
    "message": "A problem on this site? Try to deactivate."
  },
  "popup_main_protection_detail": {
    "message": "Details"
  },
  "popup_main_protection_disabled": {
    "message": "Protection disabled"
  },
  "popup_main_protection_enable": {
    "message": "Re-enable protection"
  },
  "popup_main_protection_enabled": {
    "message": "Protection enabled "
  },
  "popup_main_protection_unavailable": {
    "message": "Inactive"
  },
  "popup_settings_help_know_more_label": {
    "message": "Learn about Qwant VIPrivacy"
  },
  "popup_settings_help_know_more_link": {
    "message": "https://about.qwant.com/extension"
  },
  "popup_settings_help_new_label": {
    "message": "What's new?"
  },
  "popup_settings_help_new_link": {
    "message": "https://github.com/Qwant/qwant-viprivacy#readme"
  },
  "popup_settings_telemetry_label": {
    "message": "Help Qwant improve the extension by sending anonymous error reports and usage statistics."
  },
  "popup_settings_telemetry_learn_more": {
    "message": "Learn more"
  },
  "popup_settings_telemetry_learn_more_link": {
    "message": "https://github.com/Qwant/qwant-viprivacy#privacy"
  },
  "popup_stats_blocked_elements": {
    "message": "Blocked items"
  },
  "popup_stats_blocked_trackers": {
    "message": "Blocked items"
  },
  "popup_stats_table_domains_label": {
    "message": "Domains"
  },
  "popup_stats_table_trackers_label": {
    "message": "Trackers/Cookies"
  },
  "popup_stats_time_saved": {
    "message": "Time saved"
  },
  "popup_stats_trackers": {
    "message": "Blocked items"
  },
  "protection_level": {
    "message": "Level of protection"
  },
  "protection_level_disabled": {
    "message": "Disabled"
  },
  "protection_level_disabled_description": {
    "message": "The browsing protection is disabled."
  },
  "protection_level_standard": {
    "message": "Standard"
  },
  "protection_level_standard_description": {
    "message": "Blocks most trackers and cookies efficiently."
  },
  "protection_level_strict": {
    "message": "Strict"
  },
  "protection_level_strict_description": {
    "message": "Blocks all trackers and cookies, may affect some sites."
  },
  "qwant_redirect": {
    "message": "Go to Qwant.com"
  },
  "short_name": {
    "message": "Qwant VIP"
  },
  "stats": {
    "message": "Stats"
  },
  "survey": {
    "message": "Feedback"
  },
  "survey_url": {
    "message": "https://fr.surveymonkey.com/r/X6C38SF"
  },
  "uninstall_url": {
    "message": "https://www.surveymonkey.com/r/TPSHFH5"
  },
  "upsell_mobile_qrcode": {
    "message": "Scan the QR code"
  },
  "upsell_mobile_title": {
    "message": "Get Qwant VIPrivacy on your phone!"
  }
=======
    "back": {
        "message": "Back"
    },
    "blocking_pages_btn_proceed": {
        "message": "Proceed anyway"
    },
    "blocking_pages_page_title": {
        "message": "Access denied"
    },
    "blocking_pages_rule_content_description": {
        "message": "%name% prevented this page from loading because it was flagged as a tracking resource."
    },
    "blocking_pages_rule_content_title": {
        "message": "Blocked by %name%"
    },
    "delete": {
        "message": "Delete"
    },
    "description": {
        "message": "Qwant VIPrivacy sets qwant.com as your default search engine, blocks trackers for you to protect your personal data while you browse"
    },
    "error_label": {
        "message": "Error:"
    },
    "global_stats": {
        "message": "Cumulative statistics"
    },
    "global_stats_disable_action": {
        "message": "Disable statistics"
    },
    "global_stats_disable_action_confirm": {
        "message": "Confirm disable statistics"
    },
    "global_stats_disable_description": {
        "message": "With this action, all cumulative statistics so far will be lost."
    },
    "global_stats_disable_title": {
        "message": "Disable extension statistics"
    },
    "global_stats_disabled": {
        "message": "Currently disabled"
    },
    "global_stats_disabled_short": {
        "message": "Disabled"
    },
    "global_stats_empty": {
        "message": "Nothing yet"
    },
    "global_stats_enable": {
        "message": "Enable statistics"
    },
    "global_stats_enabled_success": {
        "message": "Statistics activated! Start browsing the web, and your numbers will be displayed here."
    },
    "infos": {
        "message": "Info"
    },
    "loading_reload_cta": {
        "message": "Reload"
    },
    "missing_permissions_cta_button_popup": {
        "message": "Enable protection"
    },
    "missing_permissions_default_search_engine_description": {
        "message": "Every query you put in the address bar goes to Qwant."
    },
    "missing_permissions_default_search_engine_title": {
        "message": "Qwant is your default search engine"
    },
    "missing_permissions_disabled_description": {
        "message": "Your data remains confidential when you search on Qwant, but the trackers and cookies blocking is not activated."
    },
    "missing_permissions_disabled_title": {
        "message": "The protection is disabled"
    },
    "name": {
        "message": "Qwant VIPrivacy"
    },
    "new": {
        "message": "New"
    },
    "onboarding_step_alert_permission_description": {
        "message": "We recommend that you choose Qwant as your default search engine. If you have change your mind"
    },
    "onboarding_step_alert_permission_description_cta": {
        "message": "request the permissions"
    },
    "onboarding_step_alert_permission_title": {
        "message": "You have refused the required browser permissions."
    },
    "onboarding_step_mode_description": {
        "message": "You can change your choice at any time by clicking on the icon"
    },
    "onboarding_step_mode_search": {
        "message": "Search"
    },
    "onboarding_step_mode_search_description": {
        "message": "Default search engine"
    },
    "onboarding_step_mode_search_protection": {
        "message": "Search & Protection"
    },
    "onboarding_step_mode_search_protection_description": {
        "message": "Default search engine with protection against trackers and cookies"
    },
    "onboarding_step_mode_title": {
        "message": "Choose your preference"
    },
    "onboarding_step_protection_level_description": {
        "message": "You can change your choice at any time by clicking on the Qwant VIPrivacy icon."
    },
    "onboarding_step_protection_level_title": {
        "message": "Choose your level of protection"
    },
    "onboarding_step_request_permissions_description": {
        "message": "<b>Qwant VIP</b>rivacy blocks trackers and refuses cookies for you. Your personal data is protected on all sites when you browse."
    },
    "onboarding_step_request_permissions_title": {
        "message": "Browse safely with Qwant VIPrivacy"
    },
    "onboarding_step_telemetry_checkbox_label": {
        "message": "Send anonymous usage statistics and error reports"
    },
    "onboarding_step_telemetry_description": {
        "message": "Share your feedback anonymously to help us improve your protection."
    },
    "onboarding_step_telemetry_title": {
        "message": "Help us improve Qwant VIPrivacy"
    },
    "onboarding_step_thank_you_chrome_1_description": {
        "message": "In the Chrome toolbar."
    },
    "onboarding_step_thank_you_chrome_1_title": {
        "message": "Pin Qwant VIPrivacy"
    },
    "onboarding_step_thank_you_chrome_2_description": {
        "message": "On your first search, select « Keep it » when Chrome prompts you."
    },
    "onboarding_step_thank_you_chrome_2_title": {
        "message": "Make sure you keep Qwant as your default search engine."
    },
    "onboarding_step_thank_you_description": {
        "message": "Now, "
    },
    "onboarding_step_thank_you_edge_1_description": {
        "message": "In the « Extension »  menu, then « Manage Extensions »"
    },
    "onboarding_step_thank_you_edge_1_title": {
        "message": "Enable Qwant VIPrivacy"
    },
    "onboarding_step_thank_you_edge_2_description": {
        "message": "And follow your stats in real time"
    },
    "onboarding_step_thank_you_edge_2_title": {
        "message": "Pin Qwant VIPrivacy"
    },
    "onboarding_step_thank_you_features": {
        "message": "Zero tracking of your searches; Zero advertising tracking; Zero sale of your personal data"
    },
    "onboarding_step_thank_you_title": {
        "message": "Congrats!"
    },
    "onboarding_stepper_authorize": {
        "message": "Request authorization"
    },
    "onboarding_stepper_finish": {
        "message": "Finish"
    },
    "onboarding_stepper_i_understand": {
        "message": "I understand"
    },
    "onboarding_stepper_lets_go": {
        "message": "Let's go!"
    },
    "onboarding_stepper_next_step": {
        "message": "Continue"
    },
    "popup_about_title": {
        "message": "Information"
    },
    "popup_main_nbr_blocked_elements_domain": {
        "message": "on <b>%domain%</b>"
    },
    "popup_main_problem_disable_protection": {
        "message": "A problem on this site? Try to deactivate."
    },
    "popup_main_protection_detail": {
        "message": "Details"
    },
    "popup_main_protection_disabled": {
        "message": "Protection disabled"
    },
    "popup_main_protection_enable": {
        "message": "Re-enable protection"
    },
    "popup_main_protection_enabled": {
        "message": "Protection enabled "
    },
    "popup_main_protection_unavailable": {
        "message": "Inactive"
    },
    "popup_settings_help_know_more_label": {
        "message": "Learn about Qwant VIPrivacy"
    },
    "popup_settings_help_know_more_link": {
        "message": "https://about.qwant.com/extension"
    },
    "popup_settings_help_new_label": {
        "message": "What's new?"
    },
    "popup_settings_help_new_link": {
        "message": "https://github.com/Qwant/qwant-viprivacy#readme"
    },
    "popup_settings_telemetry_label": {
        "message": "Help Qwant improve the extension by sending anonymous error reports and usage statistics."
    },
    "popup_settings_telemetry_learn_more": {
        "message": "Learn more"
    },
    "popup_settings_telemetry_learn_more_link": {
        "message": "https://github.com/Qwant/qwant-viprivacy#privacy"
    },
    "popup_stats_blocked_elements": {
        "message": "Blocked items"
    },
    "popup_stats_blocked_trackers": {
        "message": "Blocked trackers "
    },
    "popup_stats_table_domains_label": {
        "message": "Domains"
    },
    "popup_stats_table_trackers_label": {
        "message": "Trackers/Cookies"
    },
    "popup_stats_time_saved": {
        "message": "Time saved"
    },
    "popup_stats_trackers": {
        "message": "Blocked trackers"
    },
    "protection_level": {
        "message": "Level of protection"
    },
    "protection_level_disabled": {
        "message": "Disabled"
    },
    "protection_level_disabled_description": {
        "message": "The browsing protection is disabled, Qwant remains your default search engine."
    },
    "protection_level_standard": {
        "message": "Standard"
    },
    "protection_level_standard_description": {
        "message": "Blocks most trackers and cookies efficiently."
    },
    "protection_level_strict": {
        "message": "Strict"
    },
    "protection_level_strict_description": {
        "message": "Blocks all trackers and cookies, may affect some sites."
    },
    "qwant_redirect": {
        "message": "Go to Qwant.com"
    },
    "short_name": {
        "message": "Qwant VIP"
    },
    "stats": {
        "message": "Stats"
    },
    "survey": {
        "message": "Feedback"
    },
    "survey_url": {
        "message": "https://fr.surveymonkey.com/r/X6C38SF"
    },
    "uninstall_url": {
        "message": "https://www.surveymonkey.com/r/TPSHFH5"
    },
    "upsell_mobile_qrcode": {
        "message": "Scan the QR code"
    },
    "upsell_mobile_title": {
        "message": "Get Qwant VIPrivacy on your phone!"
    }
>>>>>>> 4286c5de
}<|MERGE_RESOLUTION|>--- conflicted
+++ resolved
@@ -1,291 +1,4 @@
 {
-<<<<<<< HEAD
-  "back": {
-    "message": "Back"
-  },
-  "blocking_pages_btn_proceed": {
-    "message": "Proceed anyway"
-  },
-  "blocking_pages_page_title": {
-    "message": "Access denied"
-  },
-  "blocking_pages_rule_content_description": {
-    "message": "%name% prevented this page from loading because it was flagged as a tracking resource."
-  },
-  "blocking_pages_rule_content_title": {
-    "message": "Blocked by %name%"
-  },
-  "delete": {
-    "message": "Delete"
-  },
-  "description": {
-    "message": "Qwant VIPrivacy sets qwant.com as your default search engine, blocks trackers for you to protect your personal data while you browse"
-  },
-  "error_label": {
-    "message": "Error:"
-  },
-  "global_stats": {
-    "message": "Cumulative statistics"
-  },
-  "global_stats_disable_action": {
-    "message": "Disable statistics"
-  },
-  "global_stats_disable_action_confirm": {
-    "message": "Confirm disable statistics"
-  },
-  "global_stats_disable_description": {
-    "message": "With this action, all cumulative statistics so far will be lost."
-  },
-  "global_stats_disable_title": {
-    "message": "Disable extension statistics"
-  },
-  "global_stats_disabled": {
-    "message": "Currently disabled"
-  },
-  "global_stats_disabled_short": {
-    "message": "Disabled"
-  },
-  "global_stats_empty": {
-    "message": "Nothing yet"
-  },
-  "global_stats_enable": {
-    "message": "Enable statistics"
-  },
-  "global_stats_enabled_success": {
-    "message": "Statistics activated! Start browsing the web, and your numbers will be displayed here."
-  },
-  "infos": {
-    "message": "Info"
-  },
-  "loading_reload_cta": {
-    "message": "Reload"
-  },
-  "missing_permissions_cta_button_popup": {
-    "message": "Enable protection"
-  },
-  "missing_permissions_default_search_engine_description": {
-    "message": "Every query you put in the address bar goes to Qwant."
-  },
-  "missing_permissions_default_search_engine_title": {
-    "message": "Qwant is your default search engine"
-  },
-  "missing_permissions_disabled_description": {
-    "message": "Your data remains confidential when you search on Qwant, but the trackers and cookies blocking is not activated."
-  },
-  "missing_permissions_disabled_title": {
-    "message": "The protection is disabled"
-  },
-  "name": {
-    "message": "Qwant VIPrivacy"
-  },
-  "new": {
-    "message": "New"
-  },
-  "onboarding_step_alert_permission_description": {
-    "message": "We recommend that you choose Qwant as your default search engine. If you have change your mind"
-  },
-  "onboarding_step_alert_permission_description_cta": {
-    "message": "request the permissions"
-  },
-  "onboarding_step_alert_permission_title": {
-    "message": "You have refused the required browser permissions."
-  },
-  "onboarding_step_mode_description": {
-    "message": "You can change your choice at any time by clicking on the icon"
-  },
-  "onboarding_step_mode_search": {
-    "message": "Search"
-  },
-  "onboarding_step_mode_search_description": {
-    "message": "Default search engine"
-  },
-  "onboarding_step_mode_search_protection": {
-    "message": "Search & Protection"
-  },
-  "onboarding_step_mode_search_protection_description": {
-    "message": "Default search engine with protection against trackers and cookies"
-  },
-  "onboarding_step_mode_title": {
-    "message": "Choose your preference"
-  },
-  "onboarding_step_protection_level_description": {
-    "message": "You can change your choice at any time by clicking on the Qwant VIPrivacy icon."
-  },
-  "onboarding_step_protection_level_title": {
-    "message": "Choose your level of protection"
-  },
-  "onboarding_step_request_permissions_description": {
-    "message": "<b>Qwant VIP</b>rivacy blocks trackers and refuses cookies for you. Your personal data is protected on all sites when you browse."
-  },
-  "onboarding_step_request_permissions_title": {
-    "message": "Browse safely with Qwant VIPrivacy"
-  },
-  "onboarding_step_telemetry_checkbox_label": {
-    "message": "Send anonymous usage statistics and error reports"
-  },
-  "onboarding_step_telemetry_description": {
-    "message": "Share your feedback anonymously to help us improve your protection."
-  },
-  "onboarding_step_telemetry_title": {
-    "message": "Help us improve Qwant VIPrivacy"
-  },
-  "onboarding_step_thank_you_chrome_1_description": {
-    "message": "In the Chrome toolbar."
-  },
-  "onboarding_step_thank_you_chrome_1_title": {
-    "message": "Pin Qwant VIPrivacy"
-  },
-  "onboarding_step_thank_you_chrome_2_description": {
-    "message": "On your first search, select « Keep it » when Chrome prompts you."
-  },
-  "onboarding_step_thank_you_chrome_2_title": {
-    "message": "Make sure you keep Qwant as your default search engine."
-  },
-  "onboarding_step_thank_you_description": {
-    "message": "Now, "
-  },
-  "onboarding_step_thank_you_edge_1_description": {
-    "message": "In the « Extension »  menu, then « Manage Extensions »"
-  },
-  "onboarding_step_thank_you_edge_1_title": {
-    "message": "Enable Qwant VIPrivacy"
-  },
-  "onboarding_step_thank_you_edge_2_description": {
-    "message": "And follow your stats in real time"
-  },
-  "onboarding_step_thank_you_edge_2_title": {
-    "message": "Pin Qwant VIPrivacy"
-  },
-  "onboarding_step_thank_you_features": {
-    "message": "Zero tracking of your searches; Zero advertising tracking; Zero sale of your personal data"
-  },
-  "onboarding_step_thank_you_title": {
-    "message": "Congrats!"
-  },
-  "onboarding_stepper_authorize": {
-    "message": "Request authorization"
-  },
-  "onboarding_stepper_finish": {
-    "message": "Finish"
-  },
-  "onboarding_stepper_i_understand": {
-    "message": "I understand"
-  },
-  "onboarding_stepper_lets_go": {
-    "message": "Let's go!"
-  },
-  "onboarding_stepper_next_step": {
-    "message": "Continue"
-  },
-  "popup_about_title": {
-    "message": "Information"
-  },
-  "popup_main_nbr_blocked_elements_domain": {
-    "message": "on <b>%domain%</b>"
-  },
-  "popup_main_problem_disable_protection": {
-    "message": "A problem on this site? Try to deactivate."
-  },
-  "popup_main_protection_detail": {
-    "message": "Details"
-  },
-  "popup_main_protection_disabled": {
-    "message": "Protection disabled"
-  },
-  "popup_main_protection_enable": {
-    "message": "Re-enable protection"
-  },
-  "popup_main_protection_enabled": {
-    "message": "Protection enabled "
-  },
-  "popup_main_protection_unavailable": {
-    "message": "Inactive"
-  },
-  "popup_settings_help_know_more_label": {
-    "message": "Learn about Qwant VIPrivacy"
-  },
-  "popup_settings_help_know_more_link": {
-    "message": "https://about.qwant.com/extension"
-  },
-  "popup_settings_help_new_label": {
-    "message": "What's new?"
-  },
-  "popup_settings_help_new_link": {
-    "message": "https://github.com/Qwant/qwant-viprivacy#readme"
-  },
-  "popup_settings_telemetry_label": {
-    "message": "Help Qwant improve the extension by sending anonymous error reports and usage statistics."
-  },
-  "popup_settings_telemetry_learn_more": {
-    "message": "Learn more"
-  },
-  "popup_settings_telemetry_learn_more_link": {
-    "message": "https://github.com/Qwant/qwant-viprivacy#privacy"
-  },
-  "popup_stats_blocked_elements": {
-    "message": "Blocked items"
-  },
-  "popup_stats_blocked_trackers": {
-    "message": "Blocked items"
-  },
-  "popup_stats_table_domains_label": {
-    "message": "Domains"
-  },
-  "popup_stats_table_trackers_label": {
-    "message": "Trackers/Cookies"
-  },
-  "popup_stats_time_saved": {
-    "message": "Time saved"
-  },
-  "popup_stats_trackers": {
-    "message": "Blocked items"
-  },
-  "protection_level": {
-    "message": "Level of protection"
-  },
-  "protection_level_disabled": {
-    "message": "Disabled"
-  },
-  "protection_level_disabled_description": {
-    "message": "The browsing protection is disabled."
-  },
-  "protection_level_standard": {
-    "message": "Standard"
-  },
-  "protection_level_standard_description": {
-    "message": "Blocks most trackers and cookies efficiently."
-  },
-  "protection_level_strict": {
-    "message": "Strict"
-  },
-  "protection_level_strict_description": {
-    "message": "Blocks all trackers and cookies, may affect some sites."
-  },
-  "qwant_redirect": {
-    "message": "Go to Qwant.com"
-  },
-  "short_name": {
-    "message": "Qwant VIP"
-  },
-  "stats": {
-    "message": "Stats"
-  },
-  "survey": {
-    "message": "Feedback"
-  },
-  "survey_url": {
-    "message": "https://fr.surveymonkey.com/r/X6C38SF"
-  },
-  "uninstall_url": {
-    "message": "https://www.surveymonkey.com/r/TPSHFH5"
-  },
-  "upsell_mobile_qrcode": {
-    "message": "Scan the QR code"
-  },
-  "upsell_mobile_title": {
-    "message": "Get Qwant VIPrivacy on your phone!"
-  }
-=======
     "back": {
         "message": "Back"
     },
@@ -512,7 +225,7 @@
         "message": "Blocked items"
     },
     "popup_stats_blocked_trackers": {
-        "message": "Blocked trackers "
+        "message": "Blocked items"
     },
     "popup_stats_table_domains_label": {
         "message": "Domains"
@@ -524,7 +237,7 @@
         "message": "Time saved"
     },
     "popup_stats_trackers": {
-        "message": "Blocked trackers"
+        "message": "Blocked items"
     },
     "protection_level": {
         "message": "Level of protection"
@@ -533,7 +246,7 @@
         "message": "Disabled"
     },
     "protection_level_disabled_description": {
-        "message": "The browsing protection is disabled, Qwant remains your default search engine."
+        "message": "The browsing protection is disabled."
     },
     "protection_level_standard": {
         "message": "Standard"
@@ -571,5 +284,4 @@
     "upsell_mobile_title": {
         "message": "Get Qwant VIPrivacy on your phone!"
     }
->>>>>>> 4286c5de
 }