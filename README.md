--- conflicted
+++ resolved
@@ -3,16 +3,11 @@
 <p align="center">
   <img src="https://user-images.githubusercontent.com/1442690/171180389-ad92ff55-0da7-4929-98b0-eff7a67e1765.png" width="300px" alt="Qwant VIPrivacy Browser Extension" />
 </p>
-<<<<<<< HEAD
-<p align="center">
-  Qwant VIPrivacy sets qwant.com as your default search engine, blocks most trackers and refuses cookies for you to protect your personal data all along your browsing.
-=======
 <h3 align="center">Qwant VIPrivacy: protected browsing, enhanced privacy</h3>
 <p align="center">
   On a web where we are permanently tracked, our solution is Qwant VIPrivacy
   <br/>
   3 features that protect you during your browsing, in 1 single product
->>>>>>> fe3329e6
 </p>
 
 <p align="center">
@@ -174,11 +169,7 @@
 
 ## Privacy
 
-<<<<<<< HEAD
-Qwant VIPrivacy uses [Application Performance Monitoring](https://www.elastic.co/guide/en/apm/guide/current/apm-overview.html) to report bugs, catch errors and perform basic stats. Qwant VIPrivacy does not collect any Personally Identifiable Informationz.
-=======
 Qwant VIPrivacy uses APM ([Application Performance Monitoring](https://www.elastic.co/guide/en/apm/guide/current/apm-overview.html)) to report bugs, catch errors and perform basic stats. Qwant VIPrivacy does not collect any PII (Personally Identifiable Information).
->>>>>>> fe3329e6
 
 **TL;DR** This is the dashboard we use to observe general, ananymous, trends and help keep an eye on the health of the extension.
 
