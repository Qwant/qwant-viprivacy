--- conflicted
+++ resolved
@@ -36,11 +36,7 @@
 export const buildBeta = gulp.series(chromium, firefoxWebext, edge, api, clean, (done) => done());
 
 // release build
-<<<<<<< HEAD
-export const buildRelease = gulp.series(downloadFilters, chromium, opera, firefoxAmo, edge, clean, (done) => done());
-=======
-export const buildRelease = gulp.series(chromium, opera, firefoxAmo, safari, edge, clean, (done) => done());
+export const buildRelease = gulp.series(chromium, opera, firefoxAmo, edge, clean, (done) => done());
 
 // download resources
-export const downloadResources = gulp.series(downloadFilters, updatePublicSuffixList, (done) => done());
->>>>>>> b79130ed
+export const downloadResources = gulp.series(downloadFilters, updatePublicSuffixList, (done) => done());