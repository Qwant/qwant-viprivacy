--- conflicted
+++ resolved
@@ -98,14 +98,14 @@
     runQunit('../Extension/tests/stats/test-stats.html', done);
 };
 
-<<<<<<< HEAD
-const testConverter = (done) => {
-    runQunit('../Extension/tests/rule-converter/test-rule-converter.html', done);
-=======
 // Document filter
 const testDocumentFilter = (done) => {
     runQunit('../Extension/tests/document-filter/test-document-filter.html', done);
->>>>>>> 4b35de05
+};
+
+// Rules converter
+const testConverter = (done) => {
+    runQunit('../Extension/tests/rule-converter/test-rule-converter.html', done);
 };
 
 export default gulp.series(
@@ -124,9 +124,6 @@
     testRequestContextStorage,
     testFilterRuleBuilder,
     testStatsCollection,
-<<<<<<< HEAD
+    testDocumentFilter,
     testConverter
-=======
-    testDocumentFilter
->>>>>>> 4b35de05
 );